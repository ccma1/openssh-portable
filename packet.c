--- conflicted
+++ resolved
@@ -1866,7 +1866,6 @@
 	}
 }
 
-<<<<<<< HEAD
 void
 sshpkt_fatal(struct ssh *ssh, int r, const char *fmt, ...)
 {
@@ -1877,7 +1876,8 @@
 	/* NOTREACHED */
 	va_end(ap);
 	logdie("%s: should have exited", __func__);
-=======
+}
+
 /* this prints out the final log entry - used in sshpkt_fatal -cjr */
 void 
 sshpkt_final_log_entry (struct ssh *ssh) {
@@ -1894,7 +1894,6 @@
 	      ssh->stdin_bytes, ssh->fdout_bytes, total_time,
 	      ssh->stdin_bytes / total_time,
 	      ssh->fdout_bytes / total_time);
->>>>>>> d7b68415
 }
 
 /*

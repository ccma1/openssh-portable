/* $OpenBSD: cipher.h,v 1.52 2017/05/07 23:12:57 djm Exp $ */

/*
 * Author: Tatu Ylonen <ylo@cs.hut.fi>
 * Copyright (c) 1995 Tatu Ylonen <ylo@cs.hut.fi>, Espoo, Finland
 *                    All rights reserved
 *
 * As far as I am concerned, the code I have written for this software
 * can be used freely for any purpose.  Any derived versions of this
 * software must be clearly marked as such, and if the derived work is
 * incompatible with the protocol description in the RFC file, it must be
 * called by a name other than "ssh" or "Secure Shell".
 *
 * Copyright (c) 2000 Markus Friedl.  All rights reserved.
 *
 * Redistribution and use in source and binary forms, with or without
 * modification, are permitted provided that the following conditions
 * are met:
 * 1. Redistributions of source code must retain the above copyright
 *    notice, this list of conditions and the following disclaimer.
 * 2. Redistributions in binary form must reproduce the above copyright
 *    notice, this list of conditions and the following disclaimer in the
 *    documentation and/or other materials provided with the distribution.
 *
 * THIS SOFTWARE IS PROVIDED BY THE AUTHOR ``AS IS'' AND ANY EXPRESS OR
 * IMPLIED WARRANTIES, INCLUDING, BUT NOT LIMITED TO, THE IMPLIED WARRANTIES
 * OF MERCHANTABILITY AND FITNESS FOR A PARTICULAR PURPOSE ARE DISCLAIMED.
 * IN NO EVENT SHALL THE AUTHOR BE LIABLE FOR ANY DIRECT, INDIRECT,
 * INCIDENTAL, SPECIAL, EXEMPLARY, OR CONSEQUENTIAL DAMAGES (INCLUDING, BUT
 * NOT LIMITED TO, PROCUREMENT OF SUBSTITUTE GOODS OR SERVICES; LOSS OF USE,
 * DATA, OR PROFITS; OR BUSINESS INTERRUPTION) HOWEVER CAUSED AND ON ANY
 * THEORY OF LIABILITY, WHETHER IN CONTRACT, STRICT LIABILITY, OR TORT
 * (INCLUDING NEGLIGENCE OR OTHERWISE) ARISING IN ANY WAY OUT OF THE USE OF
 * THIS SOFTWARE, EVEN IF ADVISED OF THE POSSIBILITY OF SUCH DAMAGE.
 */

#ifndef CIPHER_H
#define CIPHER_H

#include <sys/types.h>
#include <openssl/evp.h>
#include "cipher-chachapoly.h"
#include "cipher-aesctr.h"

#define CIPHER_ENCRYPT		1
#define CIPHER_DECRYPT		0

struct sshcipher;
struct sshcipher_ctx;

<<<<<<< HEAD
const struct sshcipher *cipher_by_name(const char *);
=======
void ssh_aes_ctr_thread_destroy(EVP_CIPHER_CTX *ctx); // defined in cipher-ctr-mt.c
void ssh_aes_ctr_thread_reconstruction(EVP_CIPHER_CTX *ctx);

u_int	 cipher_mask_ssh1(int);
struct sshcipher *cipher_by_name(const char *);
const struct sshcipher *cipher_by_number(int);
int	 cipher_number(const char *);
char	*cipher_name(int);
>>>>>>> 4f918482
const char *cipher_warning_message(const struct sshcipher_ctx *);
int	 ciphers_valid(const char *);
char	*cipher_alg_list(char, int);
int	 cipher_init(struct sshcipher_ctx **, const struct sshcipher *,
    const u_char *, u_int, const u_char *, u_int, int);
int	 cipher_crypt(struct sshcipher_ctx *, u_int, u_char *, const u_char *,
    u_int, u_int, u_int);
int	 cipher_get_length(struct sshcipher_ctx *, u_int *, u_int,
    const u_char *, u_int);
void	 cipher_free(struct sshcipher_ctx *);
u_int	 cipher_blocksize(const struct sshcipher *);
u_int	 cipher_keylen(const struct sshcipher *);
u_int	 cipher_seclen(const struct sshcipher *);
u_int	 cipher_authlen(const struct sshcipher *);
u_int	 cipher_ivlen(const struct sshcipher *);
u_int	 cipher_is_cbc(const struct sshcipher *);
void	 cipher_reset_multithreaded(void);

const char *cipher_ctx_name(const struct sshcipher_ctx *);
u_int	 cipher_ctx_is_plaintext(struct sshcipher_ctx *);

int	 cipher_get_keyiv(struct sshcipher_ctx *, u_char *, u_int);
int	 cipher_set_keyiv(struct sshcipher_ctx *, const u_char *);
int	 cipher_get_keyiv_len(const struct sshcipher_ctx *);

#endif				/* CIPHER_H */<|MERGE_RESOLUTION|>--- conflicted
+++ resolved
@@ -48,18 +48,10 @@
 struct sshcipher;
 struct sshcipher_ctx;
 
-<<<<<<< HEAD
-const struct sshcipher *cipher_by_name(const char *);
-=======
-void ssh_aes_ctr_thread_destroy(EVP_CIPHER_CTX *ctx); // defined in cipher-ctr-mt.c
-void ssh_aes_ctr_thread_reconstruction(EVP_CIPHER_CTX *ctx);
+struct sshcipher *cipher_by_name(const char *);
+void ssh_aes_ctr_thread_destroy(EVP_CIPHER_CTX *); // defined in cipher-ctr-mt.c
+void ssh_aes_ctr_thread_reconstruction(EVP_CIPHER_CTX *);
 
-u_int	 cipher_mask_ssh1(int);
-struct sshcipher *cipher_by_name(const char *);
-const struct sshcipher *cipher_by_number(int);
-int	 cipher_number(const char *);
-char	*cipher_name(int);
->>>>>>> 4f918482
 const char *cipher_warning_message(const struct sshcipher_ctx *);
 int	 ciphers_valid(const char *);
 char	*cipher_alg_list(char, int);
@@ -85,4 +77,6 @@
 int	 cipher_set_keyiv(struct sshcipher_ctx *, const u_char *);
 int	 cipher_get_keyiv_len(const struct sshcipher_ctx *);
 
+void     cipher_mt_restart(const struct sshcipher_ctx *); 
+
 #endif				/* CIPHER_H */
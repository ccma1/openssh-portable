/* $OpenBSD: scp.c,v 1.186 2016/05/25 23:48:45 schwarze Exp $ */
/*
 * scp - secure remote copy.  This is basically patched BSD rcp which
 * uses ssh to do the data transfer (instead of using rcmd).
 *
 * NOTE: This version should NOT be suid root.  (This uses ssh to
 * do the transfer and ssh has the necessary privileges.)
 *
 * 1995 Timo Rinne <tri@iki.fi>, Tatu Ylonen <ylo@cs.hut.fi>
 *
 * As far as I am concerned, the code I have written for this software
 * can be used freely for any purpose.  Any derived versions of this
 * software must be clearly marked as such, and if the derived work is
 * incompatible with the protocol description in the RFC file, it must be
 * called by a name other than "ssh" or "Secure Shell".
 */
/*
 * Copyright (c) 1999 Theo de Raadt.  All rights reserved.
 * Copyright (c) 1999 Aaron Campbell.  All rights reserved.
 *
 * Redistribution and use in source and binary forms, with or without
 * modification, are permitted provided that the following conditions
 * are met:
 * 1. Redistributions of source code must retain the above copyright
 *    notice, this list of conditions and the following disclaimer.
 * 2. Redistributions in binary form must reproduce the above copyright
 *    notice, this list of conditions and the following disclaimer in the
 *    documentation and/or other materials provided with the distribution.
 *
 * THIS SOFTWARE IS PROVIDED BY THE AUTHOR ``AS IS'' AND ANY EXPRESS OR
 * IMPLIED WARRANTIES, INCLUDING, BUT NOT LIMITED TO, THE IMPLIED WARRANTIES
 * OF MERCHANTABILITY AND FITNESS FOR A PARTICULAR PURPOSE ARE DISCLAIMED.
 * IN NO EVENT SHALL THE AUTHOR BE LIABLE FOR ANY DIRECT, INDIRECT,
 * INCIDENTAL, SPECIAL, EXEMPLARY, OR CONSEQUENTIAL DAMAGES (INCLUDING, BUT
 * NOT LIMITED TO, PROCUREMENT OF SUBSTITUTE GOODS OR SERVICES; LOSS OF USE,
 * DATA, OR PROFITS; OR BUSINESS INTERRUPTION) HOWEVER CAUSED AND ON ANY
 * THEORY OF LIABILITY, WHETHER IN CONTRACT, STRICT LIABILITY, OR TORT
 * (INCLUDING NEGLIGENCE OR OTHERWISE) ARISING IN ANY WAY OUT OF THE USE OF
 * THIS SOFTWARE, EVEN IF ADVISED OF THE POSSIBILITY OF SUCH DAMAGE.
 */

/*
 * Parts from:
 *
 * Copyright (c) 1983, 1990, 1992, 1993, 1995
 *	The Regents of the University of California.  All rights reserved.
 *
 * Redistribution and use in source and binary forms, with or without
 * modification, are permitted provided that the following conditions
 * are met:
 * 1. Redistributions of source code must retain the above copyright
 *    notice, this list of conditions and the following disclaimer.
 * 2. Redistributions in binary form must reproduce the above copyright
 *    notice, this list of conditions and the following disclaimer in the
 *    documentation and/or other materials provided with the distribution.
 * 3. Neither the name of the University nor the names of its contributors
 *    may be used to endorse or promote products derived from this software
 *    without specific prior written permission.
 *
 * THIS SOFTWARE IS PROVIDED BY THE REGENTS AND CONTRIBUTORS ``AS IS'' AND
 * ANY EXPRESS OR IMPLIED WARRANTIES, INCLUDING, BUT NOT LIMITED TO, THE
 * IMPLIED WARRANTIES OF MERCHANTABILITY AND FITNESS FOR A PARTICULAR PURPOSE
 * ARE DISCLAIMED.  IN NO EVENT SHALL THE REGENTS OR CONTRIBUTORS BE LIABLE
 * FOR ANY DIRECT, INDIRECT, INCIDENTAL, SPECIAL, EXEMPLARY, OR CONSEQUENTIAL
 * DAMAGES (INCLUDING, BUT NOT LIMITED TO, PROCUREMENT OF SUBSTITUTE GOODS
 * OR SERVICES; LOSS OF USE, DATA, OR PROFITS; OR BUSINESS INTERRUPTION)
 * HOWEVER CAUSED AND ON ANY THEORY OF LIABILITY, WHETHER IN CONTRACT, STRICT
 * LIABILITY, OR TORT (INCLUDING NEGLIGENCE OR OTHERWISE) ARISING IN ANY WAY
 * OUT OF THE USE OF THIS SOFTWARE, EVEN IF ADVISED OF THE POSSIBILITY OF
 * SUCH DAMAGE.
 *
 */

#include "includes.h"

#include <sys/types.h>
#include <sys/param.h>
#ifdef HAVE_SYS_STAT_H
# include <sys/stat.h>
#endif
#ifdef HAVE_POLL_H
#include <poll.h>
#else
# ifdef HAVE_SYS_POLL_H
#  include <sys/poll.h>
# endif
#endif
#ifdef HAVE_SYS_TIME_H
# include <sys/time.h>
#endif
#include <sys/wait.h>
#include <sys/uio.h>

#include <ctype.h>
#include <dirent.h>
#include <errno.h>
#include <fcntl.h>
#include <limits.h>
#include <locale.h>
#include <pwd.h>
#include <signal.h>
#include <stdarg.h>
#include <stdio.h>
#include <stdlib.h>
#include <string.h>
#include <time.h>
#include <unistd.h>
#if defined(HAVE_STRNVIS) && defined(HAVE_VIS_H) && !defined(BROKEN_STRNVIS)
#include <vis.h>
#endif

#include "xmalloc.h"
#include "atomicio.h"
#include "pathnames.h"
#include "log.h"
#include "misc.h"
#include "progressmeter.h"
#include "utf8.h"

extern char *__progname;

#define COPY_BUFLEN	16384

int do_cmd(char *host, char *remuser, char *cmd, int *fdin, int *fdout);
int do_cmd2(char *host, char *remuser, char *cmd, int fdin, int fdout);

/* Struct for addargs */
arglist args;
arglist remote_remote_args;

/* Bandwidth limit */
long long limit_kbps = 0;
struct bwlimit bwlimit;

/* Name of current file being transferred. */
char *curfile;

/* This is set to non-zero to enable verbose mode. */
int verbose_mode = 0;

/* This is set to zero if the progressmeter is not desired. */
int showprogress = 1;

/*
 * This is set to non-zero if remote-remote copy should be piped
 * through this process.
 */
int throughlocal = 0;

/* This is the program to execute for the secured connection. ("ssh" or -S) */
char *ssh_program = _PATH_SSH_PROGRAM;

/* This is used to store the pid of ssh_program */
pid_t do_cmd_pid = -1;

static void
killchild(int signo)
{
	if (do_cmd_pid > 1) {
		kill(do_cmd_pid, signo ? signo : SIGTERM);
		waitpid(do_cmd_pid, NULL, 0);
	}

	if (signo)
		_exit(1);
	exit(1);
}

static void
suspchild(int signo)
{
	int status;

	if (do_cmd_pid > 1) {
		kill(do_cmd_pid, signo);
		while (waitpid(do_cmd_pid, &status, WUNTRACED) == -1 &&
		    errno == EINTR)
			;
		kill(getpid(), SIGSTOP);
	}
}

static int
do_local_cmd(arglist *a)
{
	u_int i;
	int status;
	pid_t pid;

	if (a->num == 0)
		fatal("do_local_cmd: no arguments");

	if (verbose_mode) {
		fprintf(stderr, "Executing:");
		for (i = 0; i < a->num; i++)
			fmprintf(stderr, " %s", a->list[i]);
		fprintf(stderr, "\n");
	}
	if ((pid = fork()) == -1)
		fatal("do_local_cmd: fork: %s", strerror(errno));

	if (pid == 0) {
		execvp(a->list[0], a->list);
		perror(a->list[0]);
		exit(1);
	}

	do_cmd_pid = pid;
	signal(SIGTERM, killchild);
	signal(SIGINT, killchild);
	signal(SIGHUP, killchild);

	while (waitpid(pid, &status, 0) == -1)
		if (errno != EINTR)
			fatal("do_local_cmd: waitpid: %s", strerror(errno));

	do_cmd_pid = -1;

	if (!WIFEXITED(status) || WEXITSTATUS(status) != 0)
		return (-1);

	return (0);
}

/*
 * This function executes the given command as the specified user on the
 * given host.  This returns < 0 if execution fails, and >= 0 otherwise. This
 * assigns the input and output file descriptors on success.
 */

int
do_cmd(char *host, char *remuser, char *cmd, int *fdin, int *fdout)
{
	int pin[2], pout[2], reserved[2];

	if (verbose_mode)
		fmprintf(stderr,
		    "Executing: program %s host %s, user %s, command %s\n",
		    ssh_program, host,
		    remuser ? remuser : "(unspecified)", cmd);

	/*
	 * Reserve two descriptors so that the real pipes won't get
	 * descriptors 0 and 1 because that will screw up dup2 below.
	 */
	if (pipe(reserved) < 0)
		fatal("pipe: %s", strerror(errno));

	/* Create a socket pair for communicating with ssh. */
	if (pipe(pin) < 0)
		fatal("pipe: %s", strerror(errno));
	if (pipe(pout) < 0)
		fatal("pipe: %s", strerror(errno));

	/* Free the reserved descriptors. */
	close(reserved[0]);
	close(reserved[1]);

	signal(SIGTSTP, suspchild);
	signal(SIGTTIN, suspchild);
	signal(SIGTTOU, suspchild);

	/* Fork a child to execute the command on the remote host using ssh. */
	do_cmd_pid = fork();
	if (do_cmd_pid == 0) {
		/* Child. */
		close(pin[1]);
		close(pout[0]);
		dup2(pin[0], 0);
		dup2(pout[1], 1);
		close(pin[0]);
		close(pout[1]);

		replacearg(&args, 0, "%s", ssh_program);
		if (remuser != NULL) {
			addargs(&args, "-l");
			addargs(&args, "%s", remuser);
		}
		addargs(&args, "--");
		addargs(&args, "%s", host);
		addargs(&args, "%s", cmd);

		execvp(ssh_program, args.list);
		perror(ssh_program);
		exit(1);
	} else if (do_cmd_pid == -1) {
		fatal("fork: %s", strerror(errno));
	}
	/* Parent.  Close the other side, and return the local side. */
	close(pin[0]);
	*fdout = pin[1];
	close(pout[1]);
	*fdin = pout[0];
	signal(SIGTERM, killchild);
	signal(SIGINT, killchild);
	signal(SIGHUP, killchild);
	return 0;
}

/*
 * This functions executes a command simlar to do_cmd(), but expects the
 * input and output descriptors to be setup by a previous call to do_cmd().
 * This way the input and output of two commands can be connected.
 */
int
do_cmd2(char *host, char *remuser, char *cmd, int fdin, int fdout)
{
	pid_t pid;
	int status;

	if (verbose_mode)
		fmprintf(stderr,
		    "Executing: 2nd program %s host %s, user %s, command %s\n",
		    ssh_program, host,
		    remuser ? remuser : "(unspecified)", cmd);

	/* Fork a child to execute the command on the remote host using ssh. */
	pid = fork();
	if (pid == 0) {
		dup2(fdin, 0);
		dup2(fdout, 1);

		replacearg(&args, 0, "%s", ssh_program);
		if (remuser != NULL) {
			addargs(&args, "-l");
			addargs(&args, "%s", remuser);
		}
		addargs(&args, "--");
		addargs(&args, "%s", host);
		addargs(&args, "%s", cmd);

		execvp(ssh_program, args.list);
		perror(ssh_program);
		exit(1);
	} else if (pid == -1) {
		fatal("fork: %s", strerror(errno));
	}
	while (waitpid(pid, &status, 0) == -1)
		if (errno != EINTR)
			fatal("do_cmd2: waitpid: %s", strerror(errno));
	return 0;
}

typedef struct {
	size_t cnt;
	char *buf;
} BUF;

BUF *allocbuf(BUF *, int, int);
void lostconn(int);
int okname(char *);
void run_err(const char *,...);
void verifydir(char *);

struct passwd *pwd;
uid_t userid;
int errs, remin, remout;
int pflag, iamremote, iamrecursive, targetshouldbedirectory;

#define	CMDNEEDS	64
char cmd[CMDNEEDS];		/* must hold "rcp -r -p -d\0" */

int response(void);
void rsource(char *, struct stat *);
void sink(int, char *[]);
void source(int, char *[]);
void tolocal(int, char *[]);
void toremote(char *, int, char *[]);
void usage(void);

int
main(int argc, char **argv)
{
	int ch, fflag, tflag, status, n;
	char *targ, **newargv;
	const char *errstr;
	extern char *optarg;
	extern int optind;

	/* Ensure that fds 0, 1 and 2 are open or directed to /dev/null */
	sanitise_stdfd();

	setlocale(LC_CTYPE, "");

	/* Copy argv, because we modify it */
	newargv = xcalloc(MAX(argc + 1, 1), sizeof(*newargv));
	for (n = 0; n < argc; n++)
		newargv[n] = xstrdup(argv[n]);
	argv = newargv;

	__progname = ssh_get_progname(argv[0]);

	memset(&args, '\0', sizeof(args));
	memset(&remote_remote_args, '\0', sizeof(remote_remote_args));
	args.list = remote_remote_args.list = NULL;
	addargs(&args, "%s", ssh_program);
	addargs(&args, "-x");
	addargs(&args, "-oForwardAgent=no");
	addargs(&args, "-oPermitLocalCommand=no");
	addargs(&args, "-oClearAllForwardings=yes");

	fflag = tflag = 0;
	while ((ch = getopt(argc, argv, "dfl:prtvBCc:i:P:q12346S:o:F:")) != -1)
		switch (ch) {
		/* User-visible flags. */
		case '1':
		case '2':
		case '4':
		case '6':
		case 'C':
			addargs(&args, "-%c", ch);
			addargs(&remote_remote_args, "-%c", ch);
			break;
		case '3':
			throughlocal = 1;
			break;
		case 'o':
		case 'c':
		case 'i':
		case 'F':
			addargs(&remote_remote_args, "-%c", ch);
			addargs(&remote_remote_args, "%s", optarg);
			addargs(&args, "-%c", ch);
			addargs(&args, "%s", optarg);
			break;
		case 'P':
			addargs(&remote_remote_args, "-p");
			addargs(&remote_remote_args, "%s", optarg);
			addargs(&args, "-p");
			addargs(&args, "%s", optarg);
			break;
		case 'B':
			addargs(&remote_remote_args, "-oBatchmode=yes");
			addargs(&args, "-oBatchmode=yes");
			break;
		case 'l':
			limit_kbps = strtonum(optarg, 1, 100 * 1024 * 1024,
			    &errstr);
			if (errstr != NULL)
				usage();
			limit_kbps *= 1024; /* kbps */
			bandwidth_limit_init(&bwlimit, limit_kbps, COPY_BUFLEN);
			break;
		case 'p':
			pflag = 1;
			break;
		case 'r':
			iamrecursive = 1;
			break;
		case 'S':
			ssh_program = xstrdup(optarg);
			break;
		case 'v':
			addargs(&args, "-v");
			addargs(&remote_remote_args, "-v");
			verbose_mode = 1;
			break;
		case 'q':
			addargs(&args, "-q");
			addargs(&remote_remote_args, "-q");
			showprogress = 0;
			break;

		/* Server options. */
		case 'd':
			targetshouldbedirectory = 1;
			break;
		case 'f':	/* "from" */
			iamremote = 1;
			fflag = 1;
			break;
		case 't':	/* "to" */
			iamremote = 1;
			tflag = 1;
#ifdef HAVE_CYGWIN
			setmode(0, O_BINARY);
#endif
			break;
		default:
			usage();
		}
	argc -= optind;
	argv += optind;

	if ((pwd = getpwuid(userid = getuid())) == NULL)
		fatal("unknown user %u", (u_int) userid);

	if (!isatty(STDOUT_FILENO))
		showprogress = 0;

	if (pflag) {
		/* Cannot pledge: -p allows setuid/setgid files... */
	} else {
		if (pledge("stdio rpath wpath cpath fattr tty proc exec",
		    NULL) == -1) {
			perror("pledge");
			exit(1);
		}
	}

	remin = STDIN_FILENO;
	remout = STDOUT_FILENO;

	if (fflag) {
		/* Follow "protocol", send data. */
		(void) response();
		source(argc, argv);
		exit(errs != 0);
	}
	if (tflag) {
		/* Receive data. */
		sink(argc, argv);
		exit(errs != 0);
	}
	if (argc < 2)
		usage();
	if (argc > 2)
		targetshouldbedirectory = 1;

	remin = remout = -1;
	do_cmd_pid = -1;
	/* Command to be executed on remote system using "ssh". */
	(void) snprintf(cmd, sizeof cmd, "scp%s%s%s%s",
	    verbose_mode ? " -v" : "",
	    iamrecursive ? " -r" : "", pflag ? " -p" : "",
	    targetshouldbedirectory ? " -d" : "");

	(void) signal(SIGPIPE, lostconn);

	if ((targ = colon(argv[argc - 1])))	/* Dest is remote host. */
		toremote(targ, argc, argv);
	else {
		if (targetshouldbedirectory)
			verifydir(argv[argc - 1]);
		tolocal(argc, argv);	/* Dest is local host. */
	}
	/*
	 * Finally check the exit status of the ssh process, if one was forked
	 * and no error has occurred yet
	 */
	if (do_cmd_pid != -1 && errs == 0) {
		if (remin != -1)
		    (void) close(remin);
		if (remout != -1)
		    (void) close(remout);
		if (waitpid(do_cmd_pid, &status, 0) == -1)
			errs = 1;
		else {
			if (!WIFEXITED(status) || WEXITSTATUS(status) != 0)
				errs = 1;
		}
	}
	exit(errs != 0);
}

/* Callback from atomicio6 to update progress meter and limit bandwidth */
static int
scpio(void *_cnt, size_t s)
{
	off_t *cnt = (off_t *)_cnt;

	*cnt += s;
	if (limit_kbps > 0)
		bandwidth_limit(&bwlimit, s);
	return 0;
}

static int
do_times(int fd, int verb, const struct stat *sb)
{
	/* strlen(2^64) == 20; strlen(10^6) == 7 */
	char buf[(20 + 7 + 2) * 2 + 2];

	(void)snprintf(buf, sizeof(buf), "T%llu 0 %llu 0\n",
	    (unsigned long long) (sb->st_mtime < 0 ? 0 : sb->st_mtime),
	    (unsigned long long) (sb->st_atime < 0 ? 0 : sb->st_atime));
	if (verb) {
		fprintf(stderr, "File mtime %lld atime %lld\n",
		    (long long)sb->st_mtime, (long long)sb->st_atime);
		fprintf(stderr, "Sending file timestamps: %s", buf);
	}
	(void) atomicio(vwrite, fd, buf, strlen(buf));
	return (response());
}

void
toremote(char *targ, int argc, char **argv)
{
	char *bp, *host, *src, *suser, *thost, *tuser, *arg;
	arglist alist;
	int i;
	u_int j;

	memset(&alist, '\0', sizeof(alist));
	alist.list = NULL;

	*targ++ = 0;
	if (*targ == 0)
		targ = ".";

	arg = xstrdup(argv[argc - 1]);
	if ((thost = strrchr(arg, '@'))) {
		/* user@host */
		*thost++ = 0;
		tuser = arg;
		if (*tuser == '\0')
			tuser = NULL;
	} else {
		thost = arg;
		tuser = NULL;
	}

	if (tuser != NULL && !okname(tuser)) {
		free(arg);
		return;
	}

	for (i = 0; i < argc - 1; i++) {
		src = colon(argv[i]);
		if (src && throughlocal) {	/* extended remote to remote */
			*src++ = 0;
			if (*src == 0)
				src = ".";
			host = strrchr(argv[i], '@');
			if (host) {
				*host++ = 0;
				host = cleanhostname(host);
				suser = argv[i];
				if (*suser == '\0')
					suser = pwd->pw_name;
				else if (!okname(suser))
					continue;
			} else {
				host = cleanhostname(argv[i]);
				suser = NULL;
			}
			xasprintf(&bp, "%s -f %s%s", cmd,
			    *src == '-' ? "-- " : "", src);
			if (do_cmd(host, suser, bp, &remin, &remout) < 0)
				exit(1);
			free(bp);
			host = cleanhostname(thost);
			xasprintf(&bp, "%s -t %s%s", cmd,
			    *targ == '-' ? "-- " : "", targ);
			if (do_cmd2(host, tuser, bp, remin, remout) < 0)
				exit(1);
			free(bp);
			(void) close(remin);
			(void) close(remout);
			remin = remout = -1;
		} else if (src) {	/* standard remote to remote */
			freeargs(&alist);
			addargs(&alist, "%s", ssh_program);
			addargs(&alist, "-x");
			addargs(&alist, "-oClearAllForwardings=yes");
			addargs(&alist, "-n");
			for (j = 0; j < remote_remote_args.num; j++) {
				addargs(&alist, "%s",
				    remote_remote_args.list[j]);
			}
			*src++ = 0;
			if (*src == 0)
				src = ".";
			host = strrchr(argv[i], '@');

			if (host) {
				*host++ = 0;
				host = cleanhostname(host);
				suser = argv[i];
				if (*suser == '\0')
					suser = pwd->pw_name;
				else if (!okname(suser))
					continue;
				addargs(&alist, "-l");
				addargs(&alist, "%s", suser);
			} else {
				host = cleanhostname(argv[i]);
			}
			addargs(&alist, "--");
			addargs(&alist, "%s", host);
			addargs(&alist, "%s", cmd);
			addargs(&alist, "%s", src);
			addargs(&alist, "%s%s%s:%s",
			    tuser ? tuser : "", tuser ? "@" : "",
			    thost, targ);
			if (do_local_cmd(&alist) != 0)
				errs = 1;
		} else {	/* local to remote */
			if (remin == -1) {
				xasprintf(&bp, "%s -t %s%s", cmd,
				    *targ == '-' ? "-- " : "", targ);
				host = cleanhostname(thost);
				if (do_cmd(host, tuser, bp, &remin,
				    &remout) < 0)
					exit(1);
				if (response() < 0)
					exit(1);
				free(bp);
			}
			source(1, argv + i);
		}
	}
	free(arg);
}

void
tolocal(int argc, char **argv)
{
	char *bp, *host, *src, *suser;
	arglist alist;
	int i;

	memset(&alist, '\0', sizeof(alist));
	alist.list = NULL;

	for (i = 0; i < argc - 1; i++) {
		if (!(src = colon(argv[i]))) {	/* Local to local. */
			freeargs(&alist);
			addargs(&alist, "%s", _PATH_CP);
			if (iamrecursive)
				addargs(&alist, "-r");
			if (pflag)
				addargs(&alist, "-p");
			addargs(&alist, "--");
			addargs(&alist, "%s", argv[i]);
			addargs(&alist, "%s", argv[argc-1]);
			if (do_local_cmd(&alist))
				++errs;
			continue;
		}
		*src++ = 0;
		if (*src == 0)
			src = ".";
		if ((host = strrchr(argv[i], '@')) == NULL) {
			host = argv[i];
			suser = NULL;
		} else {
			*host++ = 0;
			suser = argv[i];
			if (*suser == '\0')
				suser = pwd->pw_name;
		}
		host = cleanhostname(host);
		xasprintf(&bp, "%s -f %s%s",
		    cmd, *src == '-' ? "-- " : "", src);
		if (do_cmd(host, suser, bp, &remin, &remout) < 0) {
			free(bp);
			++errs;
			continue;
		}
		free(bp);
		sink(1, argv + argc - 1);
		(void) close(remin);
		remin = remout = -1;
	}
}

void
source(int argc, char **argv)
{
	struct stat stb;
	static BUF buffer;
	BUF *bp;
	off_t i, statbytes;
	size_t amt, nr;
	int fd = -1, haderr, indx;
	char *last, *name, buf[16384], encname[PATH_MAX];
	int len;

	for (indx = 0; indx < argc; ++indx) {
		name = argv[indx];
		statbytes = 0;
		len = strlen(name);
		while (len > 1 && name[len-1] == '/')
			name[--len] = '\0';
		if ((fd = open(name, O_RDONLY|O_NONBLOCK, 0)) < 0)
			goto syserr;
		if (strchr(name, '\n') != NULL) {
			strnvis(encname, name, sizeof(encname), VIS_NL);
			name = encname;
		}
		if (fstat(fd, &stb) < 0) {
syserr:			run_err("%s: %s", name, strerror(errno));
			goto next;
		}
		if (stb.st_size < 0) {
			run_err("%s: %s", name, "Negative file size");
			goto next;
		}
		unset_nonblock(fd);
		switch (stb.st_mode & S_IFMT) {
		case S_IFREG:
			break;
		case S_IFDIR:
			if (iamrecursive) {
				rsource(name, &stb);
				goto next;
			}
			/* FALLTHROUGH */
		default:
			run_err("%s: not a regular file", name);
			goto next;
		}
		if ((last = strrchr(name, '/')) == NULL)
			last = name;
		else
			++last;
		curfile = last;
		if (pflag) {
			if (do_times(remout, verbose_mode, &stb) < 0)
				goto next;
		}
#define	FILEMODEMASK	(S_ISUID|S_ISGID|S_IRWXU|S_IRWXG|S_IRWXO)
		snprintf(buf, sizeof buf, "C%04o %lld %s\n",
		    (u_int) (stb.st_mode & FILEMODEMASK),
		    (long long)stb.st_size, last);
		if (verbose_mode)
			fmprintf(stderr, "Sending file modes: %s", buf);
		(void) atomicio(vwrite, remout, buf, strlen(buf));
		if (response() < 0)
			goto next;
		if ((bp = allocbuf(&buffer, fd, COPY_BUFLEN)) == NULL) {
next:			if (fd != -1) {
				(void) close(fd);
				fd = -1;
			}
			continue;
		}
		if (showprogress)
			start_progress_meter(curfile, stb.st_size, &statbytes);
		set_nonblock(remout);
		for (haderr = i = 0; i < stb.st_size; i += bp->cnt) {
			amt = bp->cnt;
			if (i + (off_t)amt > stb.st_size)
				amt = stb.st_size - i;
			if (!haderr) {
				if ((nr = atomicio(read, fd,
				    bp->buf, amt)) != amt) {
					haderr = errno;
					memset(bp->buf + nr, 0, amt - nr);
				}
			}
			/* Keep writing after error to retain sync */
			if (haderr) {
				(void)atomicio(vwrite, remout, bp->buf, amt);
				memset(bp->buf, 0, amt);
				continue;
			}
			if (atomicio6(vwrite, remout, bp->buf, amt, scpio,
			    &statbytes) != amt)
				haderr = errno;
		}
		unset_nonblock(remout);

		if (fd != -1) {
			if (close(fd) < 0 && !haderr)
				haderr = errno;
			fd = -1;
		}
		if (!haderr)
			(void) atomicio(vwrite, remout, "", 1);
		else
			run_err("%s: %s", name, strerror(haderr));
		(void) response();
		if (showprogress)
			stop_progress_meter();
	}
}

void
rsource(char *name, struct stat *statp)
{
	DIR *dirp;
	struct dirent *dp;
	char *last, *vect[1], path[PATH_MAX];

	if (!(dirp = opendir(name))) {
		run_err("%s: %s", name, strerror(errno));
		return;
	}
	last = strrchr(name, '/');
	if (last == NULL)
		last = name;
	else
		last++;
	if (pflag) {
		if (do_times(remout, verbose_mode, statp) < 0) {
			closedir(dirp);
			return;
		}
	}
	(void) snprintf(path, sizeof path, "D%04o %d %.1024s\n",
	    (u_int) (statp->st_mode & FILEMODEMASK), 0, last);
	if (verbose_mode)
		fmprintf(stderr, "Entering directory: %s", path);
	(void) atomicio(vwrite, remout, path, strlen(path));
	if (response() < 0) {
		closedir(dirp);
		return;
	}
	while ((dp = readdir(dirp)) != NULL) {
		if (dp->d_ino == 0)
			continue;
		if (!strcmp(dp->d_name, ".") || !strcmp(dp->d_name, ".."))
			continue;
		if (strlen(name) + 1 + strlen(dp->d_name) >= sizeof(path) - 1) {
			run_err("%s/%s: name too long", name, dp->d_name);
			continue;
		}
		(void) snprintf(path, sizeof path, "%s/%s", name, dp->d_name);
		vect[0] = path;
		source(1, vect);
	}
	(void) closedir(dirp);
	(void) atomicio(vwrite, remout, "E\n", 2);
	(void) response();
}

void
sink(int argc, char **argv)
{
	static BUF buffer;
	struct stat stb;
	enum {
		YES, NO, DISPLAYED
	} wrerr;
	BUF *bp;
	off_t i;
	size_t j, count;
	int amt, exists, first, ofd;
	mode_t mode, omode, mask;
	off_t size, statbytes;
	unsigned long long ull;
	int setimes, targisdir, wrerrno = 0;
<<<<<<< HEAD
	char ch, *cp, *np, *targ, *why, *vect[1], buf[16384];
=======
	char ch, *cp, *np, *targ, *why, *vect[1], buf[2048], visbuf[2048];
>>>>>>> 99522ba7
	struct timeval tv[2];

#define	atime	tv[0]
#define	mtime	tv[1]
#define	SCREWUP(str)	{ why = str; goto screwup; }

	setimes = targisdir = 0;
	mask = umask(0);
	if (!pflag)
		(void) umask(mask);
	if (argc != 1) {
		run_err("ambiguous target");
		exit(1);
	}
	targ = *argv;
	if (targetshouldbedirectory)
		verifydir(targ);

	(void) atomicio(vwrite, remout, "", 1);
	if (stat(targ, &stb) == 0 && S_ISDIR(stb.st_mode))
		targisdir = 1;
	for (first = 1;; first = 0) {
		cp = buf;
		if (atomicio(read, remin, cp, 1) != 1)
			return;
		if (*cp++ == '\n')
			SCREWUP("unexpected <newline>");
		do {
			if (atomicio(read, remin, &ch, sizeof(ch)) != sizeof(ch))
				SCREWUP("lost connection");
			*cp++ = ch;
		} while (cp < &buf[sizeof(buf) - 1] && ch != '\n');
		*cp = 0;
		if (verbose_mode)
			fmprintf(stderr, "Sink: %s", buf);

		if (buf[0] == '\01' || buf[0] == '\02') {
			if (iamremote == 0) {
				(void) snmprintf(visbuf, sizeof(visbuf),
				    NULL, "%s", buf + 1);
				(void) atomicio(vwrite, STDERR_FILENO,
				    visbuf, strlen(visbuf));
			}
			if (buf[0] == '\02')
				exit(1);
			++errs;
			continue;
		}
		if (buf[0] == 'E') {
			(void) atomicio(vwrite, remout, "", 1);
			return;
		}
		if (ch == '\n')
			*--cp = 0;

		cp = buf;
		if (*cp == 'T') {
			setimes++;
			cp++;
			if (!isdigit((unsigned char)*cp))
				SCREWUP("mtime.sec not present");
			ull = strtoull(cp, &cp, 10);
			if (!cp || *cp++ != ' ')
				SCREWUP("mtime.sec not delimited");
			if ((time_t)ull < 0 ||
			    (unsigned long long)(time_t)ull != ull)
				setimes = 0;	/* out of range */
			mtime.tv_sec = ull;
			mtime.tv_usec = strtol(cp, &cp, 10);
			if (!cp || *cp++ != ' ' || mtime.tv_usec < 0 ||
			    mtime.tv_usec > 999999)
				SCREWUP("mtime.usec not delimited");
			if (!isdigit((unsigned char)*cp))
				SCREWUP("atime.sec not present");
			ull = strtoull(cp, &cp, 10);
			if (!cp || *cp++ != ' ')
				SCREWUP("atime.sec not delimited");
			if ((time_t)ull < 0 ||
			    (unsigned long long)(time_t)ull != ull)
				setimes = 0;	/* out of range */
			atime.tv_sec = ull;
			atime.tv_usec = strtol(cp, &cp, 10);
			if (!cp || *cp++ != '\0' || atime.tv_usec < 0 ||
			    atime.tv_usec > 999999)
				SCREWUP("atime.usec not delimited");
			(void) atomicio(vwrite, remout, "", 1);
			continue;
		}
		if (*cp != 'C' && *cp != 'D') {
			/*
			 * Check for the case "rcp remote:foo\* local:bar".
			 * In this case, the line "No match." can be returned
			 * by the shell before the rcp command on the remote is
			 * executed so the ^Aerror_message convention isn't
			 * followed.
			 */
			if (first) {
				run_err("%s", cp);
				exit(1);
			}
			SCREWUP("expected control record");
		}
		mode = 0;
		for (++cp; cp < buf + 5; cp++) {
			if (*cp < '0' || *cp > '7')
				SCREWUP("bad mode");
			mode = (mode << 3) | (*cp - '0');
		}
		if (*cp++ != ' ')
			SCREWUP("mode not delimited");

		for (size = 0; isdigit((unsigned char)*cp);)
			size = size * 10 + (*cp++ - '0');
		if (*cp++ != ' ')
			SCREWUP("size not delimited");
		if ((strchr(cp, '/') != NULL) || (strcmp(cp, "..") == 0)) {
			run_err("error: unexpected filename: %s", cp);
			exit(1);
		}
		if (targisdir) {
			static char *namebuf;
			static size_t cursize;
			size_t need;

			need = strlen(targ) + strlen(cp) + 250;
			if (need > cursize) {
				free(namebuf);
				namebuf = xmalloc(need);
				cursize = need;
			}
			(void) snprintf(namebuf, need, "%s%s%s", targ,
			    strcmp(targ, "/") ? "/" : "", cp);
			np = namebuf;
		} else
			np = targ;
		curfile = cp;
		exists = stat(np, &stb) == 0;
		if (buf[0] == 'D') {
			int mod_flag = pflag;
			if (!iamrecursive)
				SCREWUP("received directory without -r");
			if (exists) {
				if (!S_ISDIR(stb.st_mode)) {
					errno = ENOTDIR;
					goto bad;
				}
				if (pflag)
					(void) chmod(np, mode);
			} else {
				/* Handle copying from a read-only
				   directory */
				mod_flag = 1;
				if (mkdir(np, mode | S_IRWXU) < 0)
					goto bad;
			}
			vect[0] = xstrdup(np);
			sink(1, vect);
			if (setimes) {
				setimes = 0;
				if (utimes(vect[0], tv) < 0)
					run_err("%s: set times: %s",
					    vect[0], strerror(errno));
			}
			if (mod_flag)
				(void) chmod(vect[0], mode);
			free(vect[0]);
			continue;
		}
		omode = mode;
		mode |= S_IWUSR;
		if ((ofd = open(np, O_WRONLY|O_CREAT, mode)) < 0) {
bad:			run_err("%s: %s", np, strerror(errno));
			continue;
		}
		(void) atomicio(vwrite, remout, "", 1);
		if ((bp = allocbuf(&buffer, ofd, COPY_BUFLEN)) == NULL) {
			(void) close(ofd);
			continue;
		}
		cp = bp->buf;
		wrerr = NO;

		statbytes = 0;
		if (showprogress)
			start_progress_meter(curfile, size, &statbytes);
		set_nonblock(remin);
		for (count = i = 0; i < size; i += bp->cnt) {
			amt = bp->cnt;
			if (i + amt > size)
				amt = size - i;
			count += amt;
			do {
				j = atomicio6(read, remin, cp, amt,
				    scpio, &statbytes);
				if (j == 0) {
					run_err("%s", j != EPIPE ?
					    strerror(errno) :
					    "dropped connection");
					exit(1);
				}
				amt -= j;
				cp += j;
			} while (amt > 0);

			if (count == bp->cnt) {
				/* Keep reading so we stay sync'd up. */
				if (wrerr == NO) {
					if (atomicio(vwrite, ofd, bp->buf,
					    count) != count) {
						wrerr = YES;
						wrerrno = errno;
					}
				}
				count = 0;
				cp = bp->buf;
			}
		}
		unset_nonblock(remin);
		if (count != 0 && wrerr == NO &&
		    atomicio(vwrite, ofd, bp->buf, count) != count) {
			wrerr = YES;
			wrerrno = errno;
		}
		if (wrerr == NO && (!exists || S_ISREG(stb.st_mode)) &&
		    ftruncate(ofd, size) != 0) {
			run_err("%s: truncate: %s", np, strerror(errno));
			wrerr = DISPLAYED;
		}
		if (pflag) {
			if (exists || omode != mode)
#ifdef HAVE_FCHMOD
				if (fchmod(ofd, omode)) {
#else /* HAVE_FCHMOD */
				if (chmod(np, omode)) {
#endif /* HAVE_FCHMOD */
					run_err("%s: set mode: %s",
					    np, strerror(errno));
					wrerr = DISPLAYED;
				}
		} else {
			if (!exists && omode != mode)
#ifdef HAVE_FCHMOD
				if (fchmod(ofd, omode & ~mask)) {
#else /* HAVE_FCHMOD */
				if (chmod(np, omode & ~mask)) {
#endif /* HAVE_FCHMOD */
					run_err("%s: set mode: %s",
					    np, strerror(errno));
					wrerr = DISPLAYED;
				}
		}
		if (close(ofd) == -1) {
			wrerr = YES;
			wrerrno = errno;
		}
		(void) response();
		if (showprogress)
			stop_progress_meter();
		if (setimes && wrerr == NO) {
			setimes = 0;
			if (utimes(np, tv) < 0) {
				run_err("%s: set times: %s",
				    np, strerror(errno));
				wrerr = DISPLAYED;
			}
		}
		switch (wrerr) {
		case YES:
			run_err("%s: %s", np, strerror(wrerrno));
			break;
		case NO:
			(void) atomicio(vwrite, remout, "", 1);
			break;
		case DISPLAYED:
			break;
		}
	}
screwup:
	run_err("protocol error: %s", why);
	exit(1);
}

int
response(void)
{
	char ch, *cp, resp, rbuf[2048], visbuf[2048];

	if (atomicio(read, remin, &resp, sizeof(resp)) != sizeof(resp))
		lostconn(0);

	cp = rbuf;
	switch (resp) {
	case 0:		/* ok */
		return (0);
	default:
		*cp++ = resp;
		/* FALLTHROUGH */
	case 1:		/* error, followed by error msg */
	case 2:		/* fatal error, "" */
		do {
			if (atomicio(read, remin, &ch, sizeof(ch)) != sizeof(ch))
				lostconn(0);
			*cp++ = ch;
		} while (cp < &rbuf[sizeof(rbuf) - 1] && ch != '\n');

		if (!iamremote) {
			cp[-1] = '\0';
			(void) snmprintf(visbuf, sizeof(visbuf),
			    NULL, "%s\n", rbuf);
			(void) atomicio(vwrite, STDERR_FILENO,
			    visbuf, strlen(visbuf));
		}
		++errs;
		if (resp == 1)
			return (-1);
		exit(1);
	}
	/* NOTREACHED */
}

void
usage(void)
{
	(void) fprintf(stderr,
	    "usage: scp [-12346BCpqrv] [-c cipher] [-F ssh_config] [-i identity_file]\n"
	    "           [-l limit] [-o ssh_option] [-P port] [-S program]\n"
	    "           [[user@]host1:]file1 ... [[user@]host2:]file2\n");
	exit(1);
}

void
run_err(const char *fmt,...)
{
	static FILE *fp;
	va_list ap;

	++errs;
	if (fp != NULL || (remout != -1 && (fp = fdopen(remout, "w")))) {
		(void) fprintf(fp, "%c", 0x01);
		(void) fprintf(fp, "scp: ");
		va_start(ap, fmt);
		(void) vfprintf(fp, fmt, ap);
		va_end(ap);
		(void) fprintf(fp, "\n");
		(void) fflush(fp);
	}

	if (!iamremote) {
		va_start(ap, fmt);
		vfmprintf(stderr, fmt, ap);
		va_end(ap);
		fprintf(stderr, "\n");
	}
}

void
verifydir(char *cp)
{
	struct stat stb;

	if (!stat(cp, &stb)) {
		if (S_ISDIR(stb.st_mode))
			return;
		errno = ENOTDIR;
	}
	run_err("%s: %s", cp, strerror(errno));
	killchild(0);
}

int
okname(char *cp0)
{
	int c;
	char *cp;

	cp = cp0;
	do {
		c = (int)*cp;
		if (c & 0200)
			goto bad;
		if (!isalpha(c) && !isdigit((unsigned char)c)) {
			switch (c) {
			case '\'':
			case '"':
			case '`':
			case ' ':
			case '#':
				goto bad;
			default:
				break;
			}
		}
	} while (*++cp);
	return (1);

bad:	fmprintf(stderr, "%s: invalid user name\n", cp0);
	return (0);
}

BUF *
allocbuf(BUF *bp, int fd, int blksize)
{
	size_t size;
#ifdef HAVE_STRUCT_STAT_ST_BLKSIZE
	struct stat stb;

	if (fstat(fd, &stb) < 0) {
		run_err("fstat: %s", strerror(errno));
		return (0);
	}
	size = roundup(stb.st_blksize, blksize);
	if (size == 0)
		size = blksize;
#else /* HAVE_STRUCT_STAT_ST_BLKSIZE */
	size = blksize;
#endif /* HAVE_STRUCT_STAT_ST_BLKSIZE */
	if (bp->cnt >= size)
		return (bp);
	if (bp->buf == NULL)
		bp->buf = xmalloc(size);
	else
		bp->buf = xreallocarray(bp->buf, 1, size);
	memset(bp->buf, 0, size);
	bp->cnt = size;
	return (bp);
}

void
lostconn(int signo)
{
	if (!iamremote)
		(void)write(STDERR_FILENO, "lost connection\n", 16);
	if (signo)
		_exit(1);
	else
		exit(1);
}<|MERGE_RESOLUTION|>--- conflicted
+++ resolved
@@ -932,11 +932,7 @@
 	off_t size, statbytes;
 	unsigned long long ull;
 	int setimes, targisdir, wrerrno = 0;
-<<<<<<< HEAD
-	char ch, *cp, *np, *targ, *why, *vect[1], buf[16384];
-=======
-	char ch, *cp, *np, *targ, *why, *vect[1], buf[2048], visbuf[2048];
->>>>>>> 99522ba7
+	char ch, *cp, *np, *targ, *why, *vect[1], buf[16384], visbuf[16384];
 	struct timeval tv[2];
 
 #define	atime	tv[0]

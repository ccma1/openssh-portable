--- conflicted
+++ resolved
@@ -69,8 +69,8 @@
 	for i in $(cd ${DIR} && echo *); do
 		cmp ${DIR}/$i ${DIR2}/$i || fail "corrupted copy"
 	done
+done
 
-<<<<<<< HEAD
 # tests file being smaller (copy)
 # a file being larger (copy2)
 # and a file that should be skipped (copy3)
@@ -102,11 +102,5 @@
         cmp ${DIR}/$i ${DIR2}/$i || fail "corrupted resume copy"
 done
 
-# TODO: scp -3
-=======
-	# TODO: scp -3
-done
->>>>>>> e1a59618
-
 scpclean
 rm -f ${OBJ}/scp-ssh-wrapper.exe
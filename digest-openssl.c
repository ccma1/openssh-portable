--- conflicted
+++ resolved
@@ -60,14 +60,9 @@
 	{ SSH_DIGEST_SHA1,	"SHA1",		20,	EVP_sha1 },
 	{ SSH_DIGEST_SHA256,	"SHA256",	32,	EVP_sha256 },
 	{ SSH_DIGEST_SHA384,	"SHA384",	48,	EVP_sha384 },
-<<<<<<< HEAD
-	{ SSH_DIGEST_SHA512,	"SHA512", 	64,	EVP_sha512 },
+	{ SSH_DIGEST_SHA512,	"SHA512",	64,	EVP_sha512 },
 	{ SSH_DIGEST_NULL,      "NONEMAC",       0,     EVP_md_null},
-	{ -1,			NULL,		 0,	NULL },
-=======
-	{ SSH_DIGEST_SHA512,	"SHA512",	64,	EVP_sha512 },
 	{ -1,			NULL,		0,	NULL },
->>>>>>> d2afd717
 };
 
 static const struct ssh_digest *

--- conflicted
+++ resolved
@@ -153,13 +153,9 @@
 	oSendEnv, oControlPath, oControlMaster, oControlPersist,
 	oHashKnownHosts,
 	oTunnel, oTunnelDevice, oLocalCommand, oPermitLocalCommand,
-<<<<<<< HEAD
-	oVisualHostKey,
-=======
 	oNoneEnabled, oNoneSwitch,
 	oTcpRcvBufPoll, oTcpRcvBuf, oHPNDisabled, oHPNBufferSize,
-	oVisualHostKey, oUseRoaming,
->>>>>>> 1b56773a
+	oVisualHostKey,
 	oKexAlgorithms, oIPQoS, oRequestTTY, oIgnoreUnknown, oProxyUseFdpass,
 	oCanonicalDomains, oCanonicalizeHostname, oCanonicalizeMaxDots,
 	oCanonicalizeFallbackLocal, oCanonicalizePermittedCNAMEs,
@@ -1758,11 +1754,7 @@
 	options->tun_remote = -1;
 	options->local_command = NULL;
 	options->permit_local_command = -1;
-<<<<<<< HEAD
 	options->add_keys_to_agent = -1;
-=======
-	options->use_roaming = 0;
->>>>>>> 1b56773a
 	options->visual_host_key = -1;
 	options->ip_qos_interactive = -1;
 	options->ip_qos_bulk = -1;
@@ -1967,10 +1959,6 @@
 		options->tun_remote = SSH_TUNID_ANY;
 	if (options->permit_local_command == -1)
 		options->permit_local_command = 0;
-<<<<<<< HEAD
-=======
-	options->use_roaming = 0;
->>>>>>> 1b56773a
 	if (options->visual_host_key == -1)
 		options->visual_host_key = 0;
 	if (options->ip_qos_interactive == -1)

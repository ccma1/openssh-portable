/* $OpenBSD: readconf.c,v 1.300 2018/10/05 14:26:09 naddy Exp $ */
/*
 * Author: Tatu Ylonen <ylo@cs.hut.fi>
 * Copyright (c) 1995 Tatu Ylonen <ylo@cs.hut.fi>, Espoo, Finland
 *                    All rights reserved
 * Functions for reading the configuration files.
 *
 * As far as I am concerned, the code I have written for this software
 * can be used freely for any purpose.  Any derived versions of this
 * software must be clearly marked as such, and if the derived work is
 * incompatible with the protocol description in the RFC file, it must be
 * called by a name other than "ssh" or "Secure Shell".
 */

#include "includes.h"

#include <sys/types.h>
#include <sys/stat.h>
#include <sys/socket.h>
#include <sys/wait.h>
#include <sys/un.h>

#include <netinet/in.h>
#include <netinet/in_systm.h>
#include <netinet/ip.h>
#include <arpa/inet.h>

#include <ctype.h>
#include <errno.h>
#include <fcntl.h>
#include <limits.h>
#include <netdb.h>
#ifdef HAVE_PATHS_H
# include <paths.h>
#endif
#include <pwd.h>
#include <signal.h>
#include <stdarg.h>
#include <stdio.h>
#include <string.h>
#include <unistd.h>
#ifdef USE_SYSTEM_GLOB
# include <glob.h>
#else
# include "openbsd-compat/glob.h"
#endif
#ifdef HAVE_UTIL_H
#include <util.h>
#endif
#if defined(HAVE_STRNVIS) && defined(HAVE_VIS_H) && !defined(BROKEN_STRNVIS)
# include <vis.h>
#endif

#include "xmalloc.h"
#include "ssh.h"
#include "ssherr.h"
#include "compat.h"
#include "cipher.h"
#include "pathnames.h"
#include "log.h"
#include "sshkey.h"
#include "misc.h"
#include "readconf.h"
#include "match.h"
#include "kex.h"
#include "mac.h"
#include "uidswap.h"
#include "myproposal.h"
#include "digest.h"
#include "sshbuf.h"

/* Format of the configuration file:

   # Configuration data is parsed as follows:
   #  1. command line options
   #  2. user-specific file
   #  3. system-wide file
   # Any configuration value is only changed the first time it is set.
   # Thus, host-specific definitions should be at the beginning of the
   # configuration file, and defaults at the end.

   # Host-specific declarations.  These may override anything above.  A single
   # host may match multiple declarations; these are processed in the order
   # that they are given in.

   Host *.ngs.fi ngs.fi
     User foo

   Host fake.com
     HostName another.host.name.real.org
     User blaah
     Port 34289
     ForwardX11 no
     ForwardAgent no

   Host books.com
     RemoteForward 9999 shadows.cs.hut.fi:9999
     Ciphers 3des-cbc

   Host fascist.blob.com
     Port 23123
     User tylonen
     PasswordAuthentication no

   Host puukko.hut.fi
     User t35124p
     ProxyCommand ssh-proxy %h %p

   Host *.fr
     PublicKeyAuthentication no

   Host *.su
     Ciphers aes128-ctr
     PasswordAuthentication no

   Host vpn.fake.com
     Tunnel yes
     TunnelDevice 3

   # Defaults for various options
   Host *
     ForwardAgent no
     ForwardX11 no
     PasswordAuthentication yes
     RSAAuthentication yes
     RhostsRSAAuthentication yes
     StrictHostKeyChecking yes
     TcpKeepAlive no
     IdentityFile ~/.ssh/identity
     Port 22
     EscapeChar ~

*/

static int read_config_file_depth(const char *filename, struct passwd *pw,
    const char *host, const char *original_host, Options *options,
    int flags, int *activep, int depth);
static int process_config_line_depth(Options *options, struct passwd *pw,
    const char *host, const char *original_host, char *line,
    const char *filename, int linenum, int *activep, int flags, int depth);

/* Keyword tokens. */

typedef enum {
	oBadOption,
	oHost, oMatch, oInclude,
	oForwardAgent, oForwardX11, oForwardX11Trusted, oForwardX11Timeout,
	oGatewayPorts, oExitOnForwardFailure,
	oPasswordAuthentication, oRSAAuthentication,
	oChallengeResponseAuthentication, oXAuthLocation,
	oIdentityFile, oHostName, oPort, oCipher, oRemoteForward, oLocalForward,
	oCertificateFile, oAddKeysToAgent, oIdentityAgent,
	oUser, oEscapeChar, oRhostsRSAAuthentication, oProxyCommand,
	oGlobalKnownHostsFile, oUserKnownHostsFile, oConnectionAttempts,
	oBatchMode, oCheckHostIP, oStrictHostKeyChecking, oCompression,
	oCompressionLevel, oTCPKeepAlive, oNumberOfPasswordPrompts,
	oUsePrivilegedPort, oLogFacility, oLogLevel, oCiphers, oMacs,
	oPubkeyAuthentication,
	oKbdInteractiveAuthentication, oKbdInteractiveDevices, oHostKeyAlias,
	oDynamicForward, oPreferredAuthentications, oHostbasedAuthentication,
	oHostKeyAlgorithms, oBindAddress, oBindInterface, oPKCS11Provider,
	oClearAllForwardings, oNoHostAuthenticationForLocalhost,
	oEnableSSHKeysign, oRekeyLimit, oVerifyHostKeyDNS, oConnectTimeout,
	oAddressFamily, oGssAuthentication, oGssDelegateCreds,
	oServerAliveInterval, oServerAliveCountMax, oIdentitiesOnly,
	oSendEnv, oSetEnv, oControlPath, oControlMaster, oControlPersist,
	oHashKnownHosts,
	oTunnel, oTunnelDevice,
	oLocalCommand, oPermitLocalCommand, oRemoteCommand,
	oTcpRcvBufPoll, oTcpRcvBuf, oHPNDisabled, oHPNBufferSize,
	oNoneEnabled, oNoneSwitch,
	oDisableMTAES,
	oVisualHostKey,
	oKexAlgorithms, oIPQoS, oRequestTTY, oIgnoreUnknown, oProxyUseFdpass,
	oCanonicalDomains, oCanonicalizeHostname, oCanonicalizeMaxDots,
	oCanonicalizeFallbackLocal, oCanonicalizePermittedCNAMEs,
	oStreamLocalBindMask, oStreamLocalBindUnlink, oRevokedHostKeys,
	oFingerprintHash, oUpdateHostkeys, oHostbasedKeyTypes,
	oPubkeyAcceptedKeyTypes, oCASignatureAlgorithms, oProxyJump,
	oIgnore, oIgnoredUnknownOption, oDeprecated, oUnsupported
} OpCodes;

/* Textual representations of the tokens. */

static struct {
	const char *name;
	OpCodes opcode;
} keywords[] = {
	/* Deprecated options */
	{ "protocol", oIgnore }, /* NB. silently ignored */
	{ "cipher", oDeprecated },
	{ "fallbacktorsh", oDeprecated },
	{ "globalknownhostsfile2", oDeprecated },
	{ "rhostsauthentication", oDeprecated },
	{ "userknownhostsfile2", oDeprecated },
	{ "useroaming", oDeprecated },
	{ "usersh", oDeprecated },
	{ "useprivilegedport", oDeprecated },

	/* Unsupported options */
	{ "afstokenpassing", oUnsupported },
	{ "kerberosauthentication", oUnsupported },
	{ "kerberostgtpassing", oUnsupported },

	/* Sometimes-unsupported options */
#if defined(GSSAPI)
	{ "gssapiauthentication", oGssAuthentication },
	{ "gssapidelegatecredentials", oGssDelegateCreds },
# else
	{ "gssapiauthentication", oUnsupported },
	{ "gssapidelegatecredentials", oUnsupported },
#endif
#ifdef ENABLE_PKCS11
	{ "smartcarddevice", oPKCS11Provider },
	{ "pkcs11provider", oPKCS11Provider },
# else
	{ "smartcarddevice", oUnsupported },
	{ "pkcs11provider", oUnsupported },
#endif
	{ "rsaauthentication", oUnsupported },
	{ "rhostsrsaauthentication", oUnsupported },
	{ "compressionlevel", oUnsupported },

	{ "forwardagent", oForwardAgent },
	{ "forwardx11", oForwardX11 },
	{ "forwardx11trusted", oForwardX11Trusted },
	{ "forwardx11timeout", oForwardX11Timeout },
	{ "exitonforwardfailure", oExitOnForwardFailure },
	{ "xauthlocation", oXAuthLocation },
	{ "gatewayports", oGatewayPorts },
	{ "passwordauthentication", oPasswordAuthentication },
	{ "kbdinteractiveauthentication", oKbdInteractiveAuthentication },
	{ "kbdinteractivedevices", oKbdInteractiveDevices },
	{ "pubkeyauthentication", oPubkeyAuthentication },
	{ "dsaauthentication", oPubkeyAuthentication },		    /* alias */
	{ "hostbasedauthentication", oHostbasedAuthentication },
	{ "challengeresponseauthentication", oChallengeResponseAuthentication },
	{ "skeyauthentication", oUnsupported },
	{ "tisauthentication", oChallengeResponseAuthentication },  /* alias */
	{ "identityfile", oIdentityFile },
	{ "identityfile2", oIdentityFile },			/* obsolete */
	{ "identitiesonly", oIdentitiesOnly },
	{ "certificatefile", oCertificateFile },
	{ "addkeystoagent", oAddKeysToAgent },
	{ "identityagent", oIdentityAgent },
	{ "hostname", oHostName },
	{ "hostkeyalias", oHostKeyAlias },
	{ "proxycommand", oProxyCommand },
	{ "port", oPort },
	{ "ciphers", oCiphers },
	{ "macs", oMacs },
	{ "remoteforward", oRemoteForward },
	{ "localforward", oLocalForward },
	{ "user", oUser },
	{ "host", oHost },
	{ "match", oMatch },
	{ "escapechar", oEscapeChar },
	{ "globalknownhostsfile", oGlobalKnownHostsFile },
	{ "userknownhostsfile", oUserKnownHostsFile },
	{ "connectionattempts", oConnectionAttempts },
	{ "batchmode", oBatchMode },
	{ "checkhostip", oCheckHostIP },
	{ "stricthostkeychecking", oStrictHostKeyChecking },
	{ "compression", oCompression },
	{ "tcpkeepalive", oTCPKeepAlive },
	{ "keepalive", oTCPKeepAlive },				/* obsolete */
	{ "numberofpasswordprompts", oNumberOfPasswordPrompts },
	{ "syslogfacility", oLogFacility },
	{ "loglevel", oLogLevel },
	{ "dynamicforward", oDynamicForward },
	{ "preferredauthentications", oPreferredAuthentications },
	{ "hostkeyalgorithms", oHostKeyAlgorithms },
	{ "casignaturealgorithms", oCASignatureAlgorithms },
	{ "bindaddress", oBindAddress },
	{ "bindinterface", oBindInterface },
	{ "clearallforwardings", oClearAllForwardings },
	{ "enablesshkeysign", oEnableSSHKeysign },
	{ "verifyhostkeydns", oVerifyHostKeyDNS },
	{ "nohostauthenticationforlocalhost", oNoHostAuthenticationForLocalhost },
	{ "rekeylimit", oRekeyLimit },
	{ "connecttimeout", oConnectTimeout },
	{ "addressfamily", oAddressFamily },
	{ "serveraliveinterval", oServerAliveInterval },
	{ "serveralivecountmax", oServerAliveCountMax },
	{ "sendenv", oSendEnv },
	{ "setenv", oSetEnv },
	{ "controlpath", oControlPath },
	{ "controlmaster", oControlMaster },
	{ "controlpersist", oControlPersist },
	{ "hashknownhosts", oHashKnownHosts },
	{ "include", oInclude },
	{ "tunnel", oTunnel },
	{ "tunneldevice", oTunnelDevice },
	{ "localcommand", oLocalCommand },
	{ "permitlocalcommand", oPermitLocalCommand },
	{ "remotecommand", oRemoteCommand },
	{ "visualhostkey", oVisualHostKey },
	{ "kexalgorithms", oKexAlgorithms },
	{ "ipqos", oIPQoS },
	{ "requesttty", oRequestTTY },
	{ "noneenabled", oNoneEnabled },
	{ "noneswitch", oNoneSwitch },
        { "disablemtaes", oDisableMTAES },
	{ "proxyusefdpass", oProxyUseFdpass },
	{ "canonicaldomains", oCanonicalDomains },
	{ "canonicalizefallbacklocal", oCanonicalizeFallbackLocal },
	{ "canonicalizehostname", oCanonicalizeHostname },
	{ "canonicalizemaxdots", oCanonicalizeMaxDots },
	{ "canonicalizepermittedcnames", oCanonicalizePermittedCNAMEs },
	{ "streamlocalbindmask", oStreamLocalBindMask },
	{ "streamlocalbindunlink", oStreamLocalBindUnlink },
	{ "revokedhostkeys", oRevokedHostKeys },
	{ "fingerprinthash", oFingerprintHash },
	{ "updatehostkeys", oUpdateHostkeys },
	{ "hostbasedkeytypes", oHostbasedKeyTypes },
	{ "pubkeyacceptedkeytypes", oPubkeyAcceptedKeyTypes },
	{ "ignoreunknown", oIgnoreUnknown },
	{ "proxyjump", oProxyJump },

	{ "tcprcvbufpoll", oTcpRcvBufPoll },
	{ "tcprcvbuf", oTcpRcvBuf },
	{ "hpndisabled", oHPNDisabled },
	{ "hpnbuffersize", oHPNBufferSize },

	{ NULL, oBadOption }
};

/*
 * Adds a local TCP/IP port forward to options.  Never returns if there is an
 * error.
 */

void
add_local_forward(Options *options, const struct Forward *newfwd)
{
	struct Forward *fwd;
	int i;

	/* Don't add duplicates */
	for (i = 0; i < options->num_local_forwards; i++) {
		if (forward_equals(newfwd, options->local_forwards + i))
			return;
	}
	options->local_forwards = xreallocarray(options->local_forwards,
	    options->num_local_forwards + 1,
	    sizeof(*options->local_forwards));
	fwd = &options->local_forwards[options->num_local_forwards++];

	fwd->listen_host = newfwd->listen_host;
	fwd->listen_port = newfwd->listen_port;
	fwd->listen_path = newfwd->listen_path;
	fwd->connect_host = newfwd->connect_host;
	fwd->connect_port = newfwd->connect_port;
	fwd->connect_path = newfwd->connect_path;
}

/*
 * Adds a remote TCP/IP port forward to options.  Never returns if there is
 * an error.
 */

void
add_remote_forward(Options *options, const struct Forward *newfwd)
{
	struct Forward *fwd;
	int i;

	/* Don't add duplicates */
	for (i = 0; i < options->num_remote_forwards; i++) {
		if (forward_equals(newfwd, options->remote_forwards + i))
			return;
	}
	options->remote_forwards = xreallocarray(options->remote_forwards,
	    options->num_remote_forwards + 1,
	    sizeof(*options->remote_forwards));
	fwd = &options->remote_forwards[options->num_remote_forwards++];

	fwd->listen_host = newfwd->listen_host;
	fwd->listen_port = newfwd->listen_port;
	fwd->listen_path = newfwd->listen_path;
	fwd->connect_host = newfwd->connect_host;
	fwd->connect_port = newfwd->connect_port;
	fwd->connect_path = newfwd->connect_path;
	fwd->handle = newfwd->handle;
	fwd->allocated_port = 0;
}

static void
clear_forwardings(Options *options)
{
	int i;

	for (i = 0; i < options->num_local_forwards; i++) {
		free(options->local_forwards[i].listen_host);
		free(options->local_forwards[i].listen_path);
		free(options->local_forwards[i].connect_host);
		free(options->local_forwards[i].connect_path);
	}
	if (options->num_local_forwards > 0) {
		free(options->local_forwards);
		options->local_forwards = NULL;
	}
	options->num_local_forwards = 0;
	for (i = 0; i < options->num_remote_forwards; i++) {
		free(options->remote_forwards[i].listen_host);
		free(options->remote_forwards[i].listen_path);
		free(options->remote_forwards[i].connect_host);
		free(options->remote_forwards[i].connect_path);
	}
	if (options->num_remote_forwards > 0) {
		free(options->remote_forwards);
		options->remote_forwards = NULL;
	}
	options->num_remote_forwards = 0;
	options->tun_open = SSH_TUNMODE_NO;
}

void
add_certificate_file(Options *options, const char *path, int userprovided)
{
	int i;

	if (options->num_certificate_files >= SSH_MAX_CERTIFICATE_FILES)
		fatal("Too many certificate files specified (max %d)",
		    SSH_MAX_CERTIFICATE_FILES);

	/* Avoid registering duplicates */
	for (i = 0; i < options->num_certificate_files; i++) {
		if (options->certificate_file_userprovided[i] == userprovided &&
		    strcmp(options->certificate_files[i], path) == 0) {
			debug2("%s: ignoring duplicate key %s", __func__, path);
			return;
		}
	}

	options->certificate_file_userprovided[options->num_certificate_files] =
	    userprovided;
	options->certificate_files[options->num_certificate_files++] =
	    xstrdup(path);
}

void
add_identity_file(Options *options, const char *dir, const char *filename,
    int userprovided)
{
	char *path;
	int i;

	if (options->num_identity_files >= SSH_MAX_IDENTITY_FILES)
		fatal("Too many identity files specified (max %d)",
		    SSH_MAX_IDENTITY_FILES);

	if (dir == NULL) /* no dir, filename is absolute */
		path = xstrdup(filename);
	else if (xasprintf(&path, "%s%s", dir, filename) >= PATH_MAX)
		fatal("Identity file path %s too long", path);

	/* Avoid registering duplicates */
	for (i = 0; i < options->num_identity_files; i++) {
		if (options->identity_file_userprovided[i] == userprovided &&
		    strcmp(options->identity_files[i], path) == 0) {
			debug2("%s: ignoring duplicate key %s", __func__, path);
			free(path);
			return;
		}
	}

	options->identity_file_userprovided[options->num_identity_files] =
	    userprovided;
	options->identity_files[options->num_identity_files++] = path;
}

int
default_ssh_port(void)
{
	static int port;
	struct servent *sp;

	if (port == 0) {
		sp = getservbyname(SSH_SERVICE_NAME, "tcp");
		port = sp ? ntohs(sp->s_port) : SSH_DEFAULT_PORT;
	}
	return port;
}

/*
 * Execute a command in a shell.
 * Return its exit status or -1 on abnormal exit.
 */
static int
execute_in_shell(const char *cmd)
{
	char *shell;
	pid_t pid;
	int devnull, status;

	if ((shell = getenv("SHELL")) == NULL)
		shell = _PATH_BSHELL;

	/* Need this to redirect subprocess stdin/out */
	if ((devnull = open(_PATH_DEVNULL, O_RDWR)) == -1)
		fatal("open(/dev/null): %s", strerror(errno));

	debug("Executing command: '%.500s'", cmd);

	/* Fork and execute the command. */
	if ((pid = fork()) == 0) {
		char *argv[4];

		/* Redirect child stdin and stdout. Leave stderr */
		if (dup2(devnull, STDIN_FILENO) == -1)
			fatal("dup2: %s", strerror(errno));
		if (dup2(devnull, STDOUT_FILENO) == -1)
			fatal("dup2: %s", strerror(errno));
		if (devnull > STDERR_FILENO)
			close(devnull);
		closefrom(STDERR_FILENO + 1);

		argv[0] = shell;
		argv[1] = "-c";
		argv[2] = xstrdup(cmd);
		argv[3] = NULL;

		execv(argv[0], argv);
		error("Unable to execute '%.100s': %s", cmd, strerror(errno));
		/* Die with signal to make this error apparent to parent. */
		signal(SIGTERM, SIG_DFL);
		kill(getpid(), SIGTERM);
		_exit(1);
	}
	/* Parent. */
	if (pid < 0)
		fatal("%s: fork: %.100s", __func__, strerror(errno));

	close(devnull);

	while (waitpid(pid, &status, 0) == -1) {
		if (errno != EINTR && errno != EAGAIN)
			fatal("%s: waitpid: %s", __func__, strerror(errno));
	}
	if (!WIFEXITED(status)) {
		error("command '%.100s' exited abnormally", cmd);
		return -1;
	}
	debug3("command returned status %d", WEXITSTATUS(status));
	return WEXITSTATUS(status);
}

/*
 * Parse and execute a Match directive.
 */
static int
match_cfg_line(Options *options, char **condition, struct passwd *pw,
    const char *host_arg, const char *original_host, int post_canon,
    const char *filename, int linenum)
{
	char *arg, *oattrib, *attrib, *cmd, *cp = *condition, *host, *criteria;
	const char *ruser;
	int r, port, this_result, result = 1, attributes = 0, negate;
	char thishost[NI_MAXHOST], shorthost[NI_MAXHOST], portstr[NI_MAXSERV];
	char uidstr[32];

	/*
	 * Configuration is likely to be incomplete at this point so we
	 * must be prepared to use default values.
	 */
	port = options->port <= 0 ? default_ssh_port() : options->port;
	ruser = options->user == NULL ? pw->pw_name : options->user;
	if (post_canon) {
		host = xstrdup(options->hostname);
	} else if (options->hostname != NULL) {
		/* NB. Please keep in sync with ssh.c:main() */
		host = percent_expand(options->hostname,
		    "h", host_arg, (char *)NULL);
	} else {
		host = xstrdup(host_arg);
	}

	debug2("checking match for '%s' host %s originally %s",
	    cp, host, original_host);
	while ((oattrib = attrib = strdelim(&cp)) && *attrib != '\0') {
		criteria = NULL;
		this_result = 1;
		if ((negate = attrib[0] == '!'))
			attrib++;
		/* criteria "all" and "canonical" have no argument */
		if (strcasecmp(attrib, "all") == 0) {
			if (attributes > 1 ||
			    ((arg = strdelim(&cp)) != NULL && *arg != '\0')) {
				error("%.200s line %d: '%s' cannot be combined "
				    "with other Match attributes",
				    filename, linenum, oattrib);
				result = -1;
				goto out;
			}
			if (result)
				result = negate ? 0 : 1;
			goto out;
		}
		attributes++;
		if (strcasecmp(attrib, "canonical") == 0) {
			r = !!post_canon;  /* force bitmask member to boolean */
			if (r == (negate ? 1 : 0))
				this_result = result = 0;
			debug3("%.200s line %d: %smatched '%s'",
			    filename, linenum,
			    this_result ? "" : "not ", oattrib);
			continue;
		}
		/* All other criteria require an argument */
		if ((arg = strdelim(&cp)) == NULL || *arg == '\0') {
			error("Missing Match criteria for %s", attrib);
			result = -1;
			goto out;
		}
		if (strcasecmp(attrib, "host") == 0) {
			criteria = xstrdup(host);
			r = match_hostname(host, arg) == 1;
			if (r == (negate ? 1 : 0))
				this_result = result = 0;
		} else if (strcasecmp(attrib, "originalhost") == 0) {
			criteria = xstrdup(original_host);
			r = match_hostname(original_host, arg) == 1;
			if (r == (negate ? 1 : 0))
				this_result = result = 0;
		} else if (strcasecmp(attrib, "user") == 0) {
			criteria = xstrdup(ruser);
			r = match_pattern_list(ruser, arg, 0) == 1;
			if (r == (negate ? 1 : 0))
				this_result = result = 0;
		} else if (strcasecmp(attrib, "localuser") == 0) {
			criteria = xstrdup(pw->pw_name);
			r = match_pattern_list(pw->pw_name, arg, 0) == 1;
			if (r == (negate ? 1 : 0))
				this_result = result = 0;
		} else if (strcasecmp(attrib, "exec") == 0) {
			if (gethostname(thishost, sizeof(thishost)) == -1)
				fatal("gethostname: %s", strerror(errno));
			strlcpy(shorthost, thishost, sizeof(shorthost));
			shorthost[strcspn(thishost, ".")] = '\0';
			snprintf(portstr, sizeof(portstr), "%d", port);
			snprintf(uidstr, sizeof(uidstr), "%llu",
			    (unsigned long long)pw->pw_uid);

			cmd = percent_expand(arg,
			    "L", shorthost,
			    "d", pw->pw_dir,
			    "h", host,
			    "l", thishost,
			    "n", original_host,
			    "p", portstr,
			    "r", ruser,
			    "u", pw->pw_name,
			    "i", uidstr,
			    (char *)NULL);
			if (result != 1) {
				/* skip execution if prior predicate failed */
				debug3("%.200s line %d: skipped exec "
				    "\"%.100s\"", filename, linenum, cmd);
				free(cmd);
				continue;
			}
			r = execute_in_shell(cmd);
			if (r == -1) {
				fatal("%.200s line %d: match exec "
				    "'%.100s' error", filename,
				    linenum, cmd);
			}
			criteria = xstrdup(cmd);
			free(cmd);
			/* Force exit status to boolean */
			r = r == 0;
			if (r == (negate ? 1 : 0))
				this_result = result = 0;
		} else {
			error("Unsupported Match attribute %s", attrib);
			result = -1;
			goto out;
		}
		debug3("%.200s line %d: %smatched '%s \"%.100s\"' ",
		    filename, linenum, this_result ? "": "not ",
		    oattrib, criteria);
		free(criteria);
	}
	if (attributes == 0) {
		error("One or more attributes required for Match");
		result = -1;
		goto out;
	}
 out:
	if (result != -1)
		debug2("match %sfound", result ? "" : "not ");
	*condition = cp;
	free(host);
	return result;
}

/* Remove environment variable by pattern */
static void
rm_env(Options *options, const char *arg, const char *filename, int linenum)
{
	int i, j;
	char *cp;

	/* Remove an environment variable */
	for (i = 0; i < options->num_send_env; ) {
		cp = xstrdup(options->send_env[i]);
		if (!match_pattern(cp, arg + 1)) {
			free(cp);
			i++;
			continue;
		}
		debug3("%s line %d: removing environment %s",
		    filename, linenum, cp);
		free(cp);
		free(options->send_env[i]);
		options->send_env[i] = NULL;
		for (j = i; j < options->num_send_env - 1; j++) {
			options->send_env[j] = options->send_env[j + 1];
			options->send_env[j + 1] = NULL;
		}
		options->num_send_env--;
		/* NB. don't increment i */
	}
}

/*
 * Returns the number of the token pointed to by cp or oBadOption.
 */
static OpCodes
parse_token(const char *cp, const char *filename, int linenum,
    const char *ignored_unknown)
{
	int i;

	for (i = 0; keywords[i].name; i++)
		if (strcmp(cp, keywords[i].name) == 0)
			return keywords[i].opcode;
	if (ignored_unknown != NULL &&
	    match_pattern_list(cp, ignored_unknown, 1) == 1)
		return oIgnoredUnknownOption;
	error("%s: line %d: Bad configuration option: %s",
	    filename, linenum, cp);
	return oBadOption;
}

/* Multistate option parsing */
struct multistate {
	char *key;
	int value;
};
static const struct multistate multistate_flag[] = {
	{ "true",			1 },
	{ "false",			0 },
	{ "yes",			1 },
	{ "no",				0 },
	{ NULL, -1 }
};
static const struct multistate multistate_yesnoask[] = {
	{ "true",			1 },
	{ "false",			0 },
	{ "yes",			1 },
	{ "no",				0 },
	{ "ask",			2 },
	{ NULL, -1 }
};
static const struct multistate multistate_strict_hostkey[] = {
	{ "true",			SSH_STRICT_HOSTKEY_YES },
	{ "false",			SSH_STRICT_HOSTKEY_OFF },
	{ "yes",			SSH_STRICT_HOSTKEY_YES },
	{ "no",				SSH_STRICT_HOSTKEY_OFF },
	{ "ask",			SSH_STRICT_HOSTKEY_ASK },
	{ "off",			SSH_STRICT_HOSTKEY_OFF },
	{ "accept-new",			SSH_STRICT_HOSTKEY_NEW },
	{ NULL, -1 }
};
static const struct multistate multistate_yesnoaskconfirm[] = {
	{ "true",			1 },
	{ "false",			0 },
	{ "yes",			1 },
	{ "no",				0 },
	{ "ask",			2 },
	{ "confirm",			3 },
	{ NULL, -1 }
};
static const struct multistate multistate_addressfamily[] = {
	{ "inet",			AF_INET },
	{ "inet6",			AF_INET6 },
	{ "any",			AF_UNSPEC },
	{ NULL, -1 }
};
static const struct multistate multistate_controlmaster[] = {
	{ "true",			SSHCTL_MASTER_YES },
	{ "yes",			SSHCTL_MASTER_YES },
	{ "false",			SSHCTL_MASTER_NO },
	{ "no",				SSHCTL_MASTER_NO },
	{ "auto",			SSHCTL_MASTER_AUTO },
	{ "ask",			SSHCTL_MASTER_ASK },
	{ "autoask",			SSHCTL_MASTER_AUTO_ASK },
	{ NULL, -1 }
};
static const struct multistate multistate_tunnel[] = {
	{ "ethernet",			SSH_TUNMODE_ETHERNET },
	{ "point-to-point",		SSH_TUNMODE_POINTOPOINT },
	{ "true",			SSH_TUNMODE_DEFAULT },
	{ "yes",			SSH_TUNMODE_DEFAULT },
	{ "false",			SSH_TUNMODE_NO },
	{ "no",				SSH_TUNMODE_NO },
	{ NULL, -1 }
};
static const struct multistate multistate_requesttty[] = {
	{ "true",			REQUEST_TTY_YES },
	{ "yes",			REQUEST_TTY_YES },
	{ "false",			REQUEST_TTY_NO },
	{ "no",				REQUEST_TTY_NO },
	{ "force",			REQUEST_TTY_FORCE },
	{ "auto",			REQUEST_TTY_AUTO },
	{ NULL, -1 }
};
static const struct multistate multistate_canonicalizehostname[] = {
	{ "true",			SSH_CANONICALISE_YES },
	{ "false",			SSH_CANONICALISE_NO },
	{ "yes",			SSH_CANONICALISE_YES },
	{ "no",				SSH_CANONICALISE_NO },
	{ "always",			SSH_CANONICALISE_ALWAYS },
	{ NULL, -1 }
};

/*
 * Processes a single option line as used in the configuration files. This
 * only sets those values that have not already been set.
 */
int
process_config_line(Options *options, struct passwd *pw, const char *host,
    const char *original_host, char *line, const char *filename,
    int linenum, int *activep, int flags)
{
	return process_config_line_depth(options, pw, host, original_host,
	    line, filename, linenum, activep, flags, 0);
}

#define WHITESPACE " \t\r\n"
static int
process_config_line_depth(Options *options, struct passwd *pw, const char *host,
    const char *original_host, char *line, const char *filename,
    int linenum, int *activep, int flags, int depth)
{
	char *s, **charptr, *endofnumber, *keyword, *arg, *arg2;
	char **cpptr, fwdarg[256];
	u_int i, *uintptr, max_entries = 0;
	int r, oactive, negated, opcode, *intptr, value, value2, cmdline = 0;
	int remotefwd, dynamicfwd;
	LogLevel *log_level_ptr;
	SyslogFacility *log_facility_ptr;
	long long val64;
	size_t len;
	struct Forward fwd;
	const struct multistate *multistate_ptr;
	struct allowed_cname *cname;
	glob_t gl;
	const char *errstr;

	if (activep == NULL) { /* We are processing a command line directive */
		cmdline = 1;
		activep = &cmdline;
	}

	/* Strip trailing whitespace. Allow \f (form feed) at EOL only */
	if ((len = strlen(line)) == 0)
		return 0;
	for (len--; len > 0; len--) {
		if (strchr(WHITESPACE "\f", line[len]) == NULL)
			break;
		line[len] = '\0';
	}

	s = line;
	/* Get the keyword. (Each line is supposed to begin with a keyword). */
	if ((keyword = strdelim(&s)) == NULL)
		return 0;
	/* Ignore leading whitespace. */
	if (*keyword == '\0')
		keyword = strdelim(&s);
	if (keyword == NULL || !*keyword || *keyword == '\n' || *keyword == '#')
		return 0;
	/* Match lowercase keyword */
	lowercase(keyword);

	opcode = parse_token(keyword, filename, linenum,
	    options->ignored_unknown);

	switch (opcode) {
	case oBadOption:
		/* don't panic, but count bad options */
		return -1;
	case oIgnore:
		return 0;
	case oIgnoredUnknownOption:
		debug("%s line %d: Ignored unknown option \"%s\"",
		    filename, linenum, keyword);
		return 0;
	case oConnectTimeout:
		intptr = &options->connection_timeout;
parse_time:
		arg = strdelim(&s);
		if (!arg || *arg == '\0')
			fatal("%s line %d: missing time value.",
			    filename, linenum);
		if (strcmp(arg, "none") == 0)
			value = -1;
		else if ((value = convtime(arg)) == -1)
			fatal("%s line %d: invalid time value.",
			    filename, linenum);
		if (*activep && *intptr == -1)
			*intptr = value;
		break;

	case oForwardAgent:
		intptr = &options->forward_agent;
 parse_flag:
		multistate_ptr = multistate_flag;
 parse_multistate:
		arg = strdelim(&s);
		if (!arg || *arg == '\0')
			fatal("%s line %d: missing argument.",
			    filename, linenum);
		value = -1;
		for (i = 0; multistate_ptr[i].key != NULL; i++) {
			if (strcasecmp(arg, multistate_ptr[i].key) == 0) {
				value = multistate_ptr[i].value;
				break;
			}
		}
		if (value == -1)
			fatal("%s line %d: unsupported option \"%s\".",
			    filename, linenum, arg);
		if (*activep && *intptr == -1)
			*intptr = value;
		break;

	case oForwardX11:
		intptr = &options->forward_x11;
		goto parse_flag;

	case oForwardX11Trusted:
		intptr = &options->forward_x11_trusted;
		goto parse_flag;

	case oForwardX11Timeout:
		intptr = &options->forward_x11_timeout;
		goto parse_time;

	case oGatewayPorts:
		intptr = &options->fwd_opts.gateway_ports;
		goto parse_flag;

	case oExitOnForwardFailure:
		intptr = &options->exit_on_forward_failure;
		goto parse_flag;

	case oPasswordAuthentication:
		intptr = &options->password_authentication;
		goto parse_flag;

	case oKbdInteractiveAuthentication:
		intptr = &options->kbd_interactive_authentication;
		goto parse_flag;

	case oKbdInteractiveDevices:
		charptr = &options->kbd_interactive_devices;
		goto parse_string;

	case oPubkeyAuthentication:
		intptr = &options->pubkey_authentication;
		goto parse_flag;

	case oHostbasedAuthentication:
		intptr = &options->hostbased_authentication;
		goto parse_flag;

	case oChallengeResponseAuthentication:
		intptr = &options->challenge_response_authentication;
		goto parse_flag;

	case oGssAuthentication:
		intptr = &options->gss_authentication;
		goto parse_flag;

	case oGssDelegateCreds:
		intptr = &options->gss_deleg_creds;
		goto parse_flag;

	case oBatchMode:
		intptr = &options->batch_mode;
		goto parse_flag;

	case oCheckHostIP:
		intptr = &options->check_host_ip;
		goto parse_flag;

	case oHPNDisabled:
		intptr = &options->hpn_disabled;
		goto parse_flag;

	case oHPNBufferSize:
		intptr = &options->hpn_buffer_size;
		goto parse_int;

	case oTcpRcvBufPoll:
		intptr = &options->tcp_rcv_buf_poll;
		goto parse_flag;

	case oNoneEnabled:
		intptr = &options->none_enabled;
		goto parse_flag;

        case oDisableMTAES:
		intptr = &options->disable_multithreaded;
		goto parse_flag;
				
	/*
	 * We check to see if the command comes from the command
	 * line or not. If it does then enable it otherwise fail.
	 *  NONE should never be a default configuration.
	 */
	case oNoneSwitch:
		if (strcmp(filename, "command-line") == 0) {
			intptr = &options->none_switch;
			goto parse_flag;
		} else {
			error("NoneSwitch is found in %.200s.\nYou may only use this configuration option from the command line", filename);
			error("Continuing...");
			debug("NoneSwitch directive found in %.200s.", filename);
			return 0;
		}

	case oVerifyHostKeyDNS:
		intptr = &options->verify_host_key_dns;
		multistate_ptr = multistate_yesnoask;
		goto parse_multistate;

	case oStrictHostKeyChecking:
		intptr = &options->strict_host_key_checking;
		multistate_ptr = multistate_strict_hostkey;
		goto parse_multistate;

	case oCompression:
		intptr = &options->compression;
		goto parse_flag;

	case oTCPKeepAlive:
		intptr = &options->tcp_keep_alive;
		goto parse_flag;

	case oNoHostAuthenticationForLocalhost:
		intptr = &options->no_host_authentication_for_localhost;
		goto parse_flag;

	case oNumberOfPasswordPrompts:
		intptr = &options->number_of_password_prompts;
		goto parse_int;

	case oRekeyLimit:
		arg = strdelim(&s);
		if (!arg || *arg == '\0')
			fatal("%.200s line %d: Missing argument.", filename,
			    linenum);
		if (strcmp(arg, "default") == 0) {
			val64 = 0;
		} else {
			if (scan_scaled(arg, &val64) == -1)
				fatal("%.200s line %d: Bad number '%s': %s",
				    filename, linenum, arg, strerror(errno));
			if (val64 != 0 && val64 < 16)
				fatal("%.200s line %d: RekeyLimit too small",
				    filename, linenum);
		}
		if (*activep && options->rekey_limit == -1)
			options->rekey_limit = val64;
		if (s != NULL) { /* optional rekey interval present */
			if (strcmp(s, "none") == 0) {
				(void)strdelim(&s);	/* discard */
				break;
			}
			intptr = &options->rekey_interval;
			goto parse_time;
		}
		break;

	case oIdentityFile:
		arg = strdelim(&s);
		if (!arg || *arg == '\0')
			fatal("%.200s line %d: Missing argument.", filename, linenum);
		if (*activep) {
			intptr = &options->num_identity_files;
			if (*intptr >= SSH_MAX_IDENTITY_FILES)
				fatal("%.200s line %d: Too many identity files specified (max %d).",
				    filename, linenum, SSH_MAX_IDENTITY_FILES);
			add_identity_file(options, NULL,
			    arg, flags & SSHCONF_USERCONF);
		}
		break;

	case oCertificateFile:
		arg = strdelim(&s);
		if (!arg || *arg == '\0')
			fatal("%.200s line %d: Missing argument.",
			    filename, linenum);
		if (*activep) {
			intptr = &options->num_certificate_files;
			if (*intptr >= SSH_MAX_CERTIFICATE_FILES) {
				fatal("%.200s line %d: Too many certificate "
				    "files specified (max %d).",
				    filename, linenum,
				    SSH_MAX_CERTIFICATE_FILES);
			}
			add_certificate_file(options, arg,
			    flags & SSHCONF_USERCONF);
		}
		break;

	case oXAuthLocation:
		charptr=&options->xauth_location;
		goto parse_string;

	case oUser:
		charptr = &options->user;
parse_string:
		arg = strdelim(&s);
		if (!arg || *arg == '\0')
			fatal("%.200s line %d: Missing argument.",
			    filename, linenum);
		if (*activep && *charptr == NULL)
			*charptr = xstrdup(arg);
		break;

	case oGlobalKnownHostsFile:
		cpptr = (char **)&options->system_hostfiles;
		uintptr = &options->num_system_hostfiles;
		max_entries = SSH_MAX_HOSTS_FILES;
parse_char_array:
		if (*activep && *uintptr == 0) {
			while ((arg = strdelim(&s)) != NULL && *arg != '\0') {
				if ((*uintptr) >= max_entries)
					fatal("%s line %d: "
					    "too many authorized keys files.",
					    filename, linenum);
				cpptr[(*uintptr)++] = xstrdup(arg);
			}
		}
		return 0;

	case oUserKnownHostsFile:
		cpptr = (char **)&options->user_hostfiles;
		uintptr = &options->num_user_hostfiles;
		max_entries = SSH_MAX_HOSTS_FILES;
		goto parse_char_array;

	case oHostName:
		charptr = &options->hostname;
		goto parse_string;

	case oHostKeyAlias:
		charptr = &options->host_key_alias;
		goto parse_string;

	case oPreferredAuthentications:
		charptr = &options->preferred_authentications;
		goto parse_string;

	case oBindAddress:
		charptr = &options->bind_address;
		goto parse_string;

	case oBindInterface:
		charptr = &options->bind_interface;
		goto parse_string;

	case oPKCS11Provider:
		charptr = &options->pkcs11_provider;
		goto parse_string;

	case oProxyCommand:
		charptr = &options->proxy_command;
		/* Ignore ProxyCommand if ProxyJump already specified */
		if (options->jump_host != NULL)
			charptr = &options->jump_host; /* Skip below */
parse_command:
		if (s == NULL)
			fatal("%.200s line %d: Missing argument.", filename, linenum);
		len = strspn(s, WHITESPACE "=");
		if (*activep && *charptr == NULL)
			*charptr = xstrdup(s + len);
		return 0;

	case oProxyJump:
		if (s == NULL) {
			fatal("%.200s line %d: Missing argument.",
			    filename, linenum);
		}
		len = strspn(s, WHITESPACE "=");
		if (parse_jump(s + len, options, *activep) == -1) {
			fatal("%.200s line %d: Invalid ProxyJump \"%s\"",
			    filename, linenum, s + len);
		}
		return 0;

	case oPort:
		arg = strdelim(&s);
		if (!arg || *arg == '\0')
			fatal("%.200s line %d: Missing argument.",
			    filename, linenum);
		value = a2port(arg);
		if (value <= 0)
			fatal("%.200s line %d: Bad port '%s'.",
			    filename, linenum, arg);
		if (*activep && options->port == -1)
			options->port = value;
		break;

	case oConnectionAttempts:
		intptr = &options->connection_attempts;
parse_int:
		arg = strdelim(&s);
		if ((errstr = atoi_err(arg, &value)) != NULL)
			fatal("%s line %d: integer value %s.",
			    filename, linenum, errstr);
		if (*activep && *intptr == -1)
			*intptr = value;
		break;

<<<<<<< HEAD
=======
	case oConnectionAttempts:
		intptr = &options->connection_attempts;
		goto parse_int;

	case oTcpRcvBuf:
		intptr = &options->tcp_rcv_buf;
		goto parse_int;

>>>>>>> e50ee71d
	case oCiphers:
		arg = strdelim(&s);
		if (!arg || *arg == '\0')
			fatal("%.200s line %d: Missing argument.", filename, linenum);
		if (*arg != '-' && !ciphers_valid(*arg == '+' ? arg + 1 : arg))
			fatal("%.200s line %d: Bad SSH2 cipher spec '%s'.",
			    filename, linenum, arg ? arg : "<NONE>");
		if (*activep && options->ciphers == NULL)
			options->ciphers = xstrdup(arg);
		break;

	case oMacs:
		arg = strdelim(&s);
		if (!arg || *arg == '\0')
			fatal("%.200s line %d: Missing argument.", filename, linenum);
		if (*arg != '-' && !mac_valid(*arg == '+' ? arg + 1 : arg))
			fatal("%.200s line %d: Bad SSH2 Mac spec '%s'.",
			    filename, linenum, arg ? arg : "<NONE>");
		if (*activep && options->macs == NULL)
			options->macs = xstrdup(arg);
		break;

	case oKexAlgorithms:
		arg = strdelim(&s);
		if (!arg || *arg == '\0')
			fatal("%.200s line %d: Missing argument.",
			    filename, linenum);
		if (*arg != '-' &&
		    !kex_names_valid(*arg == '+' ? arg + 1 : arg))
			fatal("%.200s line %d: Bad SSH2 KexAlgorithms '%s'.",
			    filename, linenum, arg ? arg : "<NONE>");
		if (*activep && options->kex_algorithms == NULL)
			options->kex_algorithms = xstrdup(arg);
		break;

	case oHostKeyAlgorithms:
		charptr = &options->hostkeyalgorithms;
parse_keytypes:
		arg = strdelim(&s);
		if (!arg || *arg == '\0')
			fatal("%.200s line %d: Missing argument.",
			    filename, linenum);
		if (*arg != '-' &&
		    !sshkey_names_valid2(*arg == '+' ? arg + 1 : arg, 1))
			fatal("%s line %d: Bad key types '%s'.",
				filename, linenum, arg ? arg : "<NONE>");
		if (*activep && *charptr == NULL)
			*charptr = xstrdup(arg);
		break;

	case oCASignatureAlgorithms:
		charptr = &options->ca_sign_algorithms;
		goto parse_keytypes;

	case oLogLevel:
		log_level_ptr = &options->log_level;
		arg = strdelim(&s);
		value = log_level_number(arg);
		if (value == SYSLOG_LEVEL_NOT_SET)
			fatal("%.200s line %d: unsupported log level '%s'",
			    filename, linenum, arg ? arg : "<NONE>");
		if (*activep && *log_level_ptr == SYSLOG_LEVEL_NOT_SET)
			*log_level_ptr = (LogLevel) value;
		break;

	case oLogFacility:
		log_facility_ptr = &options->log_facility;
		arg = strdelim(&s);
		value = log_facility_number(arg);
		if (value == SYSLOG_FACILITY_NOT_SET)
			fatal("%.200s line %d: unsupported log facility '%s'",
			    filename, linenum, arg ? arg : "<NONE>");
		if (*log_facility_ptr == -1)
			*log_facility_ptr = (SyslogFacility) value;
		break;

	case oLocalForward:
	case oRemoteForward:
	case oDynamicForward:
		arg = strdelim(&s);
		if (arg == NULL || *arg == '\0')
			fatal("%.200s line %d: Missing port argument.",
			    filename, linenum);

		remotefwd = (opcode == oRemoteForward);
		dynamicfwd = (opcode == oDynamicForward);

		if (!dynamicfwd) {
			arg2 = strdelim(&s);
			if (arg2 == NULL || *arg2 == '\0') {
				if (remotefwd)
					dynamicfwd = 1;
				else
					fatal("%.200s line %d: Missing target "
					    "argument.", filename, linenum);
			} else {
				/* construct a string for parse_forward */
				snprintf(fwdarg, sizeof(fwdarg), "%s:%s", arg,
				    arg2);
			}
		}
		if (dynamicfwd)
			strlcpy(fwdarg, arg, sizeof(fwdarg));

		if (parse_forward(&fwd, fwdarg, dynamicfwd, remotefwd) == 0)
			fatal("%.200s line %d: Bad forwarding specification.",
			    filename, linenum);

		if (*activep) {
			if (remotefwd) {
				add_remote_forward(options, &fwd);
			} else {
				add_local_forward(options, &fwd);
			}
		}
		break;

	case oClearAllForwardings:
		intptr = &options->clear_forwardings;
		goto parse_flag;

	case oHost:
		if (cmdline)
			fatal("Host directive not supported as a command-line "
			    "option");
		*activep = 0;
		arg2 = NULL;
		while ((arg = strdelim(&s)) != NULL && *arg != '\0') {
			if ((flags & SSHCONF_NEVERMATCH) != 0)
				break;
			negated = *arg == '!';
			if (negated)
				arg++;
			if (match_pattern(host, arg)) {
				if (negated) {
					debug("%.200s line %d: Skipping Host "
					    "block because of negated match "
					    "for %.100s", filename, linenum,
					    arg);
					*activep = 0;
					break;
				}
				if (!*activep)
					arg2 = arg; /* logged below */
				*activep = 1;
			}
		}
		if (*activep)
			debug("%.200s line %d: Applying options for %.100s",
			    filename, linenum, arg2);
		/* Avoid garbage check below, as strdelim is done. */
		return 0;

	case oMatch:
		if (cmdline)
			fatal("Host directive not supported as a command-line "
			    "option");
		value = match_cfg_line(options, &s, pw, host, original_host,
		    flags & SSHCONF_POSTCANON, filename, linenum);
		if (value < 0)
			fatal("%.200s line %d: Bad Match condition", filename,
			    linenum);
		*activep = (flags & SSHCONF_NEVERMATCH) ? 0 : value;
		break;

	case oEscapeChar:
		intptr = &options->escape_char;
		arg = strdelim(&s);
		if (!arg || *arg == '\0')
			fatal("%.200s line %d: Missing argument.", filename, linenum);
		if (strcmp(arg, "none") == 0)
			value = SSH_ESCAPECHAR_NONE;
		else if (arg[1] == '\0')
			value = (u_char) arg[0];
		else if (arg[0] == '^' && arg[2] == 0 &&
		    (u_char) arg[1] >= 64 && (u_char) arg[1] < 128)
			value = (u_char) arg[1] & 31;
		else {
			fatal("%.200s line %d: Bad escape character.",
			    filename, linenum);
			/* NOTREACHED */
			value = 0;	/* Avoid compiler warning. */
		}
		if (*activep && *intptr == -1)
			*intptr = value;
		break;

	case oAddressFamily:
		intptr = &options->address_family;
		multistate_ptr = multistate_addressfamily;
		goto parse_multistate;

	case oEnableSSHKeysign:
		intptr = &options->enable_ssh_keysign;
		goto parse_flag;

	case oIdentitiesOnly:
		intptr = &options->identities_only;
		goto parse_flag;

	case oServerAliveInterval:
		intptr = &options->server_alive_interval;
		goto parse_time;

	case oServerAliveCountMax:
		intptr = &options->server_alive_count_max;
		goto parse_int;

	case oSendEnv:
		while ((arg = strdelim(&s)) != NULL && *arg != '\0') {
			if (strchr(arg, '=') != NULL)
				fatal("%s line %d: Invalid environment name.",
				    filename, linenum);
			if (!*activep)
				continue;
			if (*arg == '-') {
				/* Removing an env var */
				rm_env(options, arg, filename, linenum);
				continue;
			} else {
				/* Adding an env var */
				if (options->num_send_env >= INT_MAX)
					fatal("%s line %d: too many send env.",
					    filename, linenum);
				options->send_env = xrecallocarray(
				    options->send_env, options->num_send_env,
				    options->num_send_env + 1,
				    sizeof(*options->send_env));
				options->send_env[options->num_send_env++] =
				    xstrdup(arg);
			}
		}
		break;

	case oSetEnv:
		value = options->num_setenv;
		while ((arg = strdelimw(&s)) != NULL && *arg != '\0') {
			if (strchr(arg, '=') == NULL)
				fatal("%s line %d: Invalid SetEnv.",
				    filename, linenum);
			if (!*activep || value != 0)
				continue;
			/* Adding a setenv var */
			if (options->num_setenv >= INT_MAX)
				fatal("%s line %d: too many SetEnv.",
				    filename, linenum);
			options->setenv = xrecallocarray(
			    options->setenv, options->num_setenv,
			    options->num_setenv + 1, sizeof(*options->setenv));
			options->setenv[options->num_setenv++] = xstrdup(arg);
		}
		break;

	case oControlPath:
		charptr = &options->control_path;
		goto parse_string;

	case oControlMaster:
		intptr = &options->control_master;
		multistate_ptr = multistate_controlmaster;
		goto parse_multistate;

	case oControlPersist:
		/* no/false/yes/true, or a time spec */
		intptr = &options->control_persist;
		arg = strdelim(&s);
		if (!arg || *arg == '\0')
			fatal("%.200s line %d: Missing ControlPersist"
			    " argument.", filename, linenum);
		value = 0;
		value2 = 0;	/* timeout */
		if (strcmp(arg, "no") == 0 || strcmp(arg, "false") == 0)
			value = 0;
		else if (strcmp(arg, "yes") == 0 || strcmp(arg, "true") == 0)
			value = 1;
		else if ((value2 = convtime(arg)) >= 0)
			value = 1;
		else
			fatal("%.200s line %d: Bad ControlPersist argument.",
			    filename, linenum);
		if (*activep && *intptr == -1) {
			*intptr = value;
			options->control_persist_timeout = value2;
		}
		break;

	case oHashKnownHosts:
		intptr = &options->hash_known_hosts;
		goto parse_flag;

	case oTunnel:
		intptr = &options->tun_open;
		multistate_ptr = multistate_tunnel;
		goto parse_multistate;

	case oTunnelDevice:
		arg = strdelim(&s);
		if (!arg || *arg == '\0')
			fatal("%.200s line %d: Missing argument.", filename, linenum);
		value = a2tun(arg, &value2);
		if (value == SSH_TUNID_ERR)
			fatal("%.200s line %d: Bad tun device.", filename, linenum);
		if (*activep) {
			options->tun_local = value;
			options->tun_remote = value2;
		}
		break;

	case oLocalCommand:
		charptr = &options->local_command;
		goto parse_command;

	case oPermitLocalCommand:
		intptr = &options->permit_local_command;
		goto parse_flag;

	case oRemoteCommand:
		charptr = &options->remote_command;
		goto parse_command;

	case oVisualHostKey:
		intptr = &options->visual_host_key;
		goto parse_flag;

	case oInclude:
		if (cmdline)
			fatal("Include directive not supported as a "
			    "command-line option");
		value = 0;
		while ((arg = strdelim(&s)) != NULL && *arg != '\0') {
			/*
			 * Ensure all paths are anchored. User configuration
			 * files may begin with '~/' but system configurations
			 * must not. If the path is relative, then treat it
			 * as living in ~/.ssh for user configurations or
			 * /etc/ssh for system ones.
			 */
			if (*arg == '~' && (flags & SSHCONF_USERCONF) == 0)
				fatal("%.200s line %d: bad include path %s.",
				    filename, linenum, arg);
			if (*arg != '/' && *arg != '~') {
				xasprintf(&arg2, "%s/%s",
				    (flags & SSHCONF_USERCONF) ?
				    "~/" _PATH_SSH_USER_DIR : SSHDIR, arg);
			} else
				arg2 = xstrdup(arg);
			memset(&gl, 0, sizeof(gl));
			r = glob(arg2, GLOB_TILDE, NULL, &gl);
			if (r == GLOB_NOMATCH) {
				debug("%.200s line %d: include %s matched no "
				    "files",filename, linenum, arg2);
				free(arg2);
				continue;
			} else if (r != 0 || gl.gl_pathc < 0)
				fatal("%.200s line %d: glob failed for %s.",
				    filename, linenum, arg2);
			free(arg2);
			oactive = *activep;
			for (i = 0; i < (u_int)gl.gl_pathc; i++) {
				debug3("%.200s line %d: Including file %s "
				    "depth %d%s", filename, linenum,
				    gl.gl_pathv[i], depth,
				    oactive ? "" : " (parse only)");
				r = read_config_file_depth(gl.gl_pathv[i],
				    pw, host, original_host, options,
				    flags | SSHCONF_CHECKPERM |
				    (oactive ? 0 : SSHCONF_NEVERMATCH),
				    activep, depth + 1);
				if (r != 1 && errno != ENOENT) {
					fatal("Can't open user config file "
					    "%.100s: %.100s", gl.gl_pathv[i],
					    strerror(errno));
				}
				/*
				 * don't let Match in includes clobber the
				 * containing file's Match state.
				 */
				*activep = oactive;
				if (r != 1)
					value = -1;
			}
			globfree(&gl);
		}
		if (value != 0)
			return value;
		break;

	case oIPQoS:
		arg = strdelim(&s);
		if ((value = parse_ipqos(arg)) == -1)
			fatal("%s line %d: Bad IPQoS value: %s",
			    filename, linenum, arg);
		arg = strdelim(&s);
		if (arg == NULL)
			value2 = value;
		else if ((value2 = parse_ipqos(arg)) == -1)
			fatal("%s line %d: Bad IPQoS value: %s",
			    filename, linenum, arg);
		if (*activep) {
			options->ip_qos_interactive = value;
			options->ip_qos_bulk = value2;
		}
		break;

	case oRequestTTY:
		intptr = &options->request_tty;
		multistate_ptr = multistate_requesttty;
		goto parse_multistate;

	case oIgnoreUnknown:
		charptr = &options->ignored_unknown;
		goto parse_string;

	case oProxyUseFdpass:
		intptr = &options->proxy_use_fdpass;
		goto parse_flag;

	case oCanonicalDomains:
		value = options->num_canonical_domains != 0;
		while ((arg = strdelim(&s)) != NULL && *arg != '\0') {
			if (!valid_domain(arg, 1, &errstr)) {
				fatal("%s line %d: %s", filename, linenum,
				    errstr);
			}
			if (!*activep || value)
				continue;
			if (options->num_canonical_domains >= MAX_CANON_DOMAINS)
				fatal("%s line %d: too many hostname suffixes.",
				    filename, linenum);
			options->canonical_domains[
			    options->num_canonical_domains++] = xstrdup(arg);
		}
		break;

	case oCanonicalizePermittedCNAMEs:
		value = options->num_permitted_cnames != 0;
		while ((arg = strdelim(&s)) != NULL && *arg != '\0') {
			/* Either '*' for everything or 'list:list' */
			if (strcmp(arg, "*") == 0)
				arg2 = arg;
			else {
				lowercase(arg);
				if ((arg2 = strchr(arg, ':')) == NULL ||
				    arg2[1] == '\0') {
					fatal("%s line %d: "
					    "Invalid permitted CNAME \"%s\"",
					    filename, linenum, arg);
				}
				*arg2 = '\0';
				arg2++;
			}
			if (!*activep || value)
				continue;
			if (options->num_permitted_cnames >= MAX_CANON_DOMAINS)
				fatal("%s line %d: too many permitted CNAMEs.",
				    filename, linenum);
			cname = options->permitted_cnames +
			    options->num_permitted_cnames++;
			cname->source_list = xstrdup(arg);
			cname->target_list = xstrdup(arg2);
		}
		break;

	case oCanonicalizeHostname:
		intptr = &options->canonicalize_hostname;
		multistate_ptr = multistate_canonicalizehostname;
		goto parse_multistate;

	case oCanonicalizeMaxDots:
		intptr = &options->canonicalize_max_dots;
		goto parse_int;

	case oCanonicalizeFallbackLocal:
		intptr = &options->canonicalize_fallback_local;
		goto parse_flag;

	case oStreamLocalBindMask:
		arg = strdelim(&s);
		if (!arg || *arg == '\0')
			fatal("%.200s line %d: Missing StreamLocalBindMask argument.", filename, linenum);
		/* Parse mode in octal format */
		value = strtol(arg, &endofnumber, 8);
		if (arg == endofnumber || value < 0 || value > 0777)
			fatal("%.200s line %d: Bad mask.", filename, linenum);
		options->fwd_opts.streamlocal_bind_mask = (mode_t)value;
		break;

	case oStreamLocalBindUnlink:
		intptr = &options->fwd_opts.streamlocal_bind_unlink;
		goto parse_flag;

	case oRevokedHostKeys:
		charptr = &options->revoked_host_keys;
		goto parse_string;

	case oFingerprintHash:
		intptr = &options->fingerprint_hash;
		arg = strdelim(&s);
		if (!arg || *arg == '\0')
			fatal("%.200s line %d: Missing argument.",
			    filename, linenum);
		if ((value = ssh_digest_alg_by_name(arg)) == -1)
			fatal("%.200s line %d: Invalid hash algorithm \"%s\".",
			    filename, linenum, arg);
		if (*activep && *intptr == -1)
			*intptr = value;
		break;

	case oUpdateHostkeys:
		intptr = &options->update_hostkeys;
		multistate_ptr = multistate_yesnoask;
		goto parse_multistate;

	case oHostbasedKeyTypes:
		charptr = &options->hostbased_key_types;
		goto parse_keytypes;

	case oPubkeyAcceptedKeyTypes:
		charptr = &options->pubkey_key_types;
		goto parse_keytypes;

	case oAddKeysToAgent:
		intptr = &options->add_keys_to_agent;
		multistate_ptr = multistate_yesnoaskconfirm;
		goto parse_multistate;

	case oIdentityAgent:
		charptr = &options->identity_agent;
		arg = strdelim(&s);
		if (!arg || *arg == '\0')
			fatal("%.200s line %d: Missing argument.",
			    filename, linenum);
		/* Extra validation if the string represents an env var. */
		if (arg[0] == '$' && !valid_env_name(arg + 1)) {
			fatal("%.200s line %d: Invalid environment name %s.",
			    filename, linenum, arg);
		}
		if (*activep && *charptr == NULL)
			*charptr = xstrdup(arg);
		break;

	case oDeprecated:
		debug("%s line %d: Deprecated option \"%s\"",
		    filename, linenum, keyword);
		return 0;

	case oUnsupported:
		error("%s line %d: Unsupported option \"%s\"",
		    filename, linenum, keyword);
		return 0;

	default:
		fatal("%s: Unimplemented opcode %d", __func__, opcode);
	}

	/* Check that there is no garbage at end of line. */
	if ((arg = strdelim(&s)) != NULL && *arg != '\0') {
		fatal("%.200s line %d: garbage at end of line; \"%.200s\".",
		    filename, linenum, arg);
	}
	return 0;
}

/*
 * Reads the config file and modifies the options accordingly.  Options
 * should already be initialized before this call.  This never returns if
 * there is an error.  If the file does not exist, this returns 0.
 */
int
read_config_file(const char *filename, struct passwd *pw, const char *host,
    const char *original_host, Options *options, int flags)
{
	int active = 1;

	return read_config_file_depth(filename, pw, host, original_host,
	    options, flags, &active, 0);
}

#define READCONF_MAX_DEPTH	16
static int
read_config_file_depth(const char *filename, struct passwd *pw,
    const char *host, const char *original_host, Options *options,
    int flags, int *activep, int depth)
{
	FILE *f;
	char *line = NULL;
	size_t linesize = 0;
	int linenum;
	int bad_options = 0;

	if (depth < 0 || depth > READCONF_MAX_DEPTH)
		fatal("Too many recursive configuration includes");

	if ((f = fopen(filename, "r")) == NULL)
		return 0;

	if (flags & SSHCONF_CHECKPERM) {
		struct stat sb;

		if (fstat(fileno(f), &sb) == -1)
			fatal("fstat %s: %s", filename, strerror(errno));
		if (((sb.st_uid != 0 && sb.st_uid != getuid()) ||
		    (sb.st_mode & 022) != 0))
			fatal("Bad owner or permissions on %s", filename);
	}

	debug("Reading configuration data %.200s", filename);

	/*
	 * Mark that we are now processing the options.  This flag is turned
	 * on/off by Host specifications.
	 */
	linenum = 0;
	while (getline(&line, &linesize, f) != -1) {
		/* Update line number counter. */
		linenum++;
		if (process_config_line_depth(options, pw, host, original_host,
		    line, filename, linenum, activep, flags, depth) != 0)
			bad_options++;
	}
	free(line);
	fclose(f);
	if (bad_options > 0)
		fatal("%s: terminating, %d bad configuration options",
		    filename, bad_options);
	return 1;
}

/* Returns 1 if a string option is unset or set to "none" or 0 otherwise. */
int
option_clear_or_none(const char *o)
{
	return o == NULL || strcasecmp(o, "none") == 0;
}

/*
 * Initializes options to special values that indicate that they have not yet
 * been set.  Read_config_file will only set options with this value. Options
 * are processed in the following order: command line, user config file,
 * system config file.  Last, fill_default_options is called.
 */

void
initialize_options(Options * options)
{
	memset(options, 'X', sizeof(*options));
	options->forward_agent = -1;
	options->forward_x11 = -1;
	options->forward_x11_trusted = -1;
	options->forward_x11_timeout = -1;
	options->stdio_forward_host = NULL;
	options->stdio_forward_port = 0;
	options->clear_forwardings = -1;
	options->exit_on_forward_failure = -1;
	options->xauth_location = NULL;
	options->fwd_opts.gateway_ports = -1;
	options->fwd_opts.streamlocal_bind_mask = (mode_t)-1;
	options->fwd_opts.streamlocal_bind_unlink = -1;
	options->pubkey_authentication = -1;
	options->challenge_response_authentication = -1;
	options->gss_authentication = -1;
	options->gss_deleg_creds = -1;
	options->password_authentication = -1;
	options->kbd_interactive_authentication = -1;
	options->kbd_interactive_devices = NULL;
	options->hostbased_authentication = -1;
	options->batch_mode = -1;
	options->check_host_ip = -1;
	options->strict_host_key_checking = -1;
	options->compression = -1;
	options->tcp_keep_alive = -1;
	options->port = -1;
	options->address_family = -1;
	options->connection_attempts = -1;
	options->connection_timeout = -1;
	options->number_of_password_prompts = -1;
	options->ciphers = NULL;
	options->macs = NULL;
	options->kex_algorithms = NULL;
	options->hostkeyalgorithms = NULL;
	options->ca_sign_algorithms = NULL;
	options->num_identity_files = 0;
	options->num_certificate_files = 0;
	options->hostname = NULL;
	options->host_key_alias = NULL;
	options->proxy_command = NULL;
	options->jump_user = NULL;
	options->jump_host = NULL;
	options->jump_port = -1;
	options->jump_extra = NULL;
	options->user = NULL;
	options->escape_char = -1;
	options->num_system_hostfiles = 0;
	options->num_user_hostfiles = 0;
	options->local_forwards = NULL;
	options->num_local_forwards = 0;
	options->remote_forwards = NULL;
	options->num_remote_forwards = 0;
	options->log_facility = SYSLOG_FACILITY_NOT_SET;
	options->log_level = SYSLOG_LEVEL_NOT_SET;
	options->preferred_authentications = NULL;
	options->bind_address = NULL;
	options->bind_interface = NULL;
	options->pkcs11_provider = NULL;
	options->enable_ssh_keysign = - 1;
	options->no_host_authentication_for_localhost = - 1;
	options->identities_only = - 1;
	options->rekey_limit = - 1;
	options->rekey_interval = -1;
	options->verify_host_key_dns = -1;
	options->server_alive_interval = -1;
	options->server_alive_count_max = -1;
	options->send_env = NULL;
	options->num_send_env = 0;
	options->setenv = NULL;
	options->num_setenv = 0;
	options->control_path = NULL;
	options->control_master = -1;
	options->control_persist = -1;
	options->control_persist_timeout = 0;
	options->hash_known_hosts = -1;
	options->tun_open = -1;
	options->tun_local = -1;
	options->tun_remote = -1;
	options->local_command = NULL;
	options->permit_local_command = -1;
	options->remote_command = NULL;
	options->add_keys_to_agent = -1;
	options->identity_agent = NULL;
	options->visual_host_key = -1;
	options->ip_qos_interactive = -1;
	options->ip_qos_bulk = -1;
	options->request_tty = -1;
	options->none_switch = -1;
	options->none_enabled = -1;
        options->disable_multithreaded = -1;
	options->hpn_disabled = -1;
	options->hpn_buffer_size = -1;
	options->tcp_rcv_buf_poll = -1;
	options->tcp_rcv_buf = -1;
	options->proxy_use_fdpass = -1;
	options->ignored_unknown = NULL;
	options->num_canonical_domains = 0;
	options->num_permitted_cnames = 0;
	options->canonicalize_max_dots = -1;
	options->canonicalize_fallback_local = -1;
	options->canonicalize_hostname = -1;
	options->revoked_host_keys = NULL;
	options->fingerprint_hash = -1;
	options->update_hostkeys = -1;
	options->hostbased_key_types = NULL;
	options->pubkey_key_types = NULL;
}

/*
 * A petite version of fill_default_options() that just fills the options
 * needed for hostname canonicalization to proceed.
 */
void
fill_default_options_for_canonicalization(Options *options)
{
	if (options->canonicalize_max_dots == -1)
		options->canonicalize_max_dots = 1;
	if (options->canonicalize_fallback_local == -1)
		options->canonicalize_fallback_local = 1;
	if (options->canonicalize_hostname == -1)
		options->canonicalize_hostname = SSH_CANONICALISE_NO;
}

/*
 * Called after processing other sources of option data, this fills those
 * options for which no value has been specified with their default values.
 */
void
fill_default_options(Options * options)
{
	char *all_cipher, *all_mac, *all_kex, *all_key, *all_sig;
	int r;

	if (options->forward_agent == -1)
		options->forward_agent = 0;
	if (options->forward_x11 == -1)
		options->forward_x11 = 0;
	if (options->forward_x11_trusted == -1)
		options->forward_x11_trusted = 0;
	if (options->forward_x11_timeout == -1)
		options->forward_x11_timeout = 1200;
	/*
	 * stdio forwarding (-W) changes the default for these but we defer
	 * setting the values so they can be overridden.
	 */
	if (options->exit_on_forward_failure == -1)
		options->exit_on_forward_failure =
		    options->stdio_forward_host != NULL ? 1 : 0;
	if (options->clear_forwardings == -1)
		options->clear_forwardings =
		    options->stdio_forward_host != NULL ? 1 : 0;
	if (options->clear_forwardings == 1)
		clear_forwardings(options);

	if (options->xauth_location == NULL)
		options->xauth_location = _PATH_XAUTH;
	if (options->fwd_opts.gateway_ports == -1)
		options->fwd_opts.gateway_ports = 0;
	if (options->fwd_opts.streamlocal_bind_mask == (mode_t)-1)
		options->fwd_opts.streamlocal_bind_mask = 0177;
	if (options->fwd_opts.streamlocal_bind_unlink == -1)
		options->fwd_opts.streamlocal_bind_unlink = 0;
	if (options->pubkey_authentication == -1)
		options->pubkey_authentication = 1;
	if (options->challenge_response_authentication == -1)
		options->challenge_response_authentication = 1;
	if (options->gss_authentication == -1)
		options->gss_authentication = 0;
	if (options->gss_deleg_creds == -1)
		options->gss_deleg_creds = 0;
	if (options->password_authentication == -1)
		options->password_authentication = 1;
	if (options->kbd_interactive_authentication == -1)
		options->kbd_interactive_authentication = 1;
	if (options->hostbased_authentication == -1)
		options->hostbased_authentication = 0;
	if (options->batch_mode == -1)
		options->batch_mode = 0;
	if (options->check_host_ip == -1)
		options->check_host_ip = 1;
	if (options->strict_host_key_checking == -1)
		options->strict_host_key_checking = SSH_STRICT_HOSTKEY_ASK;
	if (options->compression == -1)
		options->compression = 0;
	if (options->tcp_keep_alive == -1)
		options->tcp_keep_alive = 1;
	if (options->port == -1)
		options->port = 0;	/* Filled in ssh_connect. */
	if (options->address_family == -1)
		options->address_family = AF_UNSPEC;
	if (options->connection_attempts == -1)
		options->connection_attempts = 1;
	if (options->number_of_password_prompts == -1)
		options->number_of_password_prompts = 3;
	/* options->hostkeyalgorithms, default set in myproposals.h */
	if (options->add_keys_to_agent == -1)
		options->add_keys_to_agent = 0;
	if (options->num_identity_files == 0) {
		add_identity_file(options, "~/", _PATH_SSH_CLIENT_ID_RSA, 0);
		add_identity_file(options, "~/", _PATH_SSH_CLIENT_ID_DSA, 0);
#ifdef OPENSSL_HAS_ECC
		add_identity_file(options, "~/", _PATH_SSH_CLIENT_ID_ECDSA, 0);
#endif
		add_identity_file(options, "~/",
		    _PATH_SSH_CLIENT_ID_ED25519, 0);
		add_identity_file(options, "~/", _PATH_SSH_CLIENT_ID_XMSS, 0);
	}
	if (options->escape_char == -1)
		options->escape_char = '~';
	if (options->num_system_hostfiles == 0) {
		options->system_hostfiles[options->num_system_hostfiles++] =
		    xstrdup(_PATH_SSH_SYSTEM_HOSTFILE);
		options->system_hostfiles[options->num_system_hostfiles++] =
		    xstrdup(_PATH_SSH_SYSTEM_HOSTFILE2);
	}
	if (options->num_user_hostfiles == 0) {
		options->user_hostfiles[options->num_user_hostfiles++] =
		    xstrdup(_PATH_SSH_USER_HOSTFILE);
		options->user_hostfiles[options->num_user_hostfiles++] =
		    xstrdup(_PATH_SSH_USER_HOSTFILE2);
	}
	if (options->log_level == SYSLOG_LEVEL_NOT_SET)
		options->log_level = SYSLOG_LEVEL_INFO;
	if (options->log_facility == SYSLOG_FACILITY_NOT_SET)
		options->log_facility = SYSLOG_FACILITY_USER;
	if (options->no_host_authentication_for_localhost == - 1)
		options->no_host_authentication_for_localhost = 0;
	if (options->identities_only == -1)
		options->identities_only = 0;
	if (options->enable_ssh_keysign == -1)
		options->enable_ssh_keysign = 0;
	if (options->rekey_limit == -1)
		options->rekey_limit = 0;
	if (options->rekey_interval == -1)
		options->rekey_interval = 0;
	if (options->verify_host_key_dns == -1)
		options->verify_host_key_dns = 0;
	if (options->server_alive_interval == -1)
		options->server_alive_interval = 0;
	if (options->server_alive_count_max == -1)
		options->server_alive_count_max = 3;
	if (options->hpn_disabled == -1)
		options->hpn_disabled = 0;
	if (options->hpn_buffer_size > -1) {
		/* if a user tries to set the size to 0 set it to 1KB */
		if (options->hpn_buffer_size == 0)
			options->hpn_buffer_size = 1;
		/* limit the buffer to SSHBUF_SIZE_MAX (currently 256MB) */
		if (options->hpn_buffer_size > (SSHBUF_SIZE_MAX / 1024)) {
			options->hpn_buffer_size = SSHBUF_SIZE_MAX;
			debug("User requested buffer larger than 256MB. Request reverted to 256MB");
		} else
			options->hpn_buffer_size *= 1024;
		debug("hpn_buffer_size set to %d", options->hpn_buffer_size);
	}
	if (options->tcp_rcv_buf == 0)
		options->tcp_rcv_buf = 1;
	if (options->tcp_rcv_buf > -1)
		options->tcp_rcv_buf *=1024;
	if (options->tcp_rcv_buf_poll == -1)
		options->tcp_rcv_buf_poll = 1;
	if (options->none_switch == -1)
		options->none_switch = 0;
	if (options->none_enabled == -1)
		options->none_enabled = 0;
        if (options->disable_multithreaded == -1)
		options->disable_multithreaded = 0;
	if (options->control_master == -1)
		options->control_master = 0;
	if (options->control_persist == -1) {
		options->control_persist = 0;
		options->control_persist_timeout = 0;
	}
	if (options->hash_known_hosts == -1)
		options->hash_known_hosts = 0;
	if (options->tun_open == -1)
		options->tun_open = SSH_TUNMODE_NO;
	if (options->tun_local == -1)
		options->tun_local = SSH_TUNID_ANY;
	if (options->tun_remote == -1)
		options->tun_remote = SSH_TUNID_ANY;
	if (options->permit_local_command == -1)
		options->permit_local_command = 0;
	if (options->visual_host_key == -1)
		options->visual_host_key = 0;
	if (options->ip_qos_interactive == -1)
		options->ip_qos_interactive = IPTOS_DSCP_AF21;
	if (options->ip_qos_bulk == -1)
		options->ip_qos_bulk = IPTOS_DSCP_CS1;
	if (options->request_tty == -1)
		options->request_tty = REQUEST_TTY_AUTO;
	if (options->proxy_use_fdpass == -1)
		options->proxy_use_fdpass = 0;
	if (options->canonicalize_max_dots == -1)
		options->canonicalize_max_dots = 1;
	if (options->canonicalize_fallback_local == -1)
		options->canonicalize_fallback_local = 1;
	if (options->canonicalize_hostname == -1)
		options->canonicalize_hostname = SSH_CANONICALISE_NO;
	if (options->fingerprint_hash == -1)
		options->fingerprint_hash = SSH_FP_HASH_DEFAULT;
	if (options->update_hostkeys == -1)
		options->update_hostkeys = 0;

	/* Expand KEX name lists */
	all_cipher = cipher_alg_list(',', 0);
	all_mac = mac_alg_list(',');
	all_kex = kex_alg_list(',');
	all_key = sshkey_alg_list(0, 0, 1, ',');
	all_sig = sshkey_alg_list(0, 1, 1, ',');
#define ASSEMBLE(what, defaults, all) \
	do { \
		if ((r = kex_assemble_names(&options->what, \
		    defaults, all)) != 0) \
			fatal("%s: %s: %s", __func__, #what, ssh_err(r)); \
	} while (0)
	ASSEMBLE(ciphers, KEX_SERVER_ENCRYPT, all_cipher);
	ASSEMBLE(macs, KEX_SERVER_MAC, all_mac);
	ASSEMBLE(kex_algorithms, KEX_SERVER_KEX, all_kex);
	ASSEMBLE(hostbased_key_types, KEX_DEFAULT_PK_ALG, all_key);
	ASSEMBLE(pubkey_key_types, KEX_DEFAULT_PK_ALG, all_key);
	ASSEMBLE(ca_sign_algorithms, SSH_ALLOWED_CA_SIGALGS, all_sig);
#undef ASSEMBLE
	free(all_cipher);
	free(all_mac);
	free(all_kex);
	free(all_key);
	free(all_sig);

#define CLEAR_ON_NONE(v) \
	do { \
		if (option_clear_or_none(v)) { \
			free(v); \
			v = NULL; \
		} \
	} while(0)
	CLEAR_ON_NONE(options->local_command);
	CLEAR_ON_NONE(options->remote_command);
	CLEAR_ON_NONE(options->proxy_command);
	CLEAR_ON_NONE(options->control_path);
	CLEAR_ON_NONE(options->revoked_host_keys);
	if (options->jump_host != NULL &&
	    strcmp(options->jump_host, "none") == 0 &&
	    options->jump_port == 0 && options->jump_user == NULL) {
		free(options->jump_host);
		options->jump_host = NULL;
	}
	/* options->identity_agent distinguishes NULL from 'none' */
	/* options->user will be set in the main program if appropriate */
	/* options->hostname will be set in the main program if appropriate */
	/* options->host_key_alias should not be set by default */
	/* options->preferred_authentications will be set in ssh */
}

struct fwdarg {
	char *arg;
	int ispath;
};

/*
 * parse_fwd_field
 * parses the next field in a port forwarding specification.
 * sets fwd to the parsed field and advances p past the colon
 * or sets it to NULL at end of string.
 * returns 0 on success, else non-zero.
 */
static int
parse_fwd_field(char **p, struct fwdarg *fwd)
{
	char *ep, *cp = *p;
	int ispath = 0;

	if (*cp == '\0') {
		*p = NULL;
		return -1;	/* end of string */
	}

	/*
	 * A field escaped with square brackets is used literally.
	 * XXX - allow ']' to be escaped via backslash?
	 */
	if (*cp == '[') {
		/* find matching ']' */
		for (ep = cp + 1; *ep != ']' && *ep != '\0'; ep++) {
			if (*ep == '/')
				ispath = 1;
		}
		/* no matching ']' or not at end of field. */
		if (ep[0] != ']' || (ep[1] != ':' && ep[1] != '\0'))
			return -1;
		/* NUL terminate the field and advance p past the colon */
		*ep++ = '\0';
		if (*ep != '\0')
			*ep++ = '\0';
		fwd->arg = cp + 1;
		fwd->ispath = ispath;
		*p = ep;
		return 0;
	}

	for (cp = *p; *cp != '\0'; cp++) {
		switch (*cp) {
		case '\\':
			memmove(cp, cp + 1, strlen(cp + 1) + 1);
			if (*cp == '\0')
				return -1;
			break;
		case '/':
			ispath = 1;
			break;
		case ':':
			*cp++ = '\0';
			goto done;
		}
	}
done:
	fwd->arg = *p;
	fwd->ispath = ispath;
	*p = cp;
	return 0;
}

/*
 * parse_forward
 * parses a string containing a port forwarding specification of the form:
 *   dynamicfwd == 0
 *	[listenhost:]listenport|listenpath:connecthost:connectport|connectpath
 *	listenpath:connectpath
 *   dynamicfwd == 1
 *	[listenhost:]listenport
 * returns number of arguments parsed or zero on error
 */
int
parse_forward(struct Forward *fwd, const char *fwdspec, int dynamicfwd, int remotefwd)
{
	struct fwdarg fwdargs[4];
	char *p, *cp;
	int i;

	memset(fwd, 0, sizeof(*fwd));
	memset(fwdargs, 0, sizeof(fwdargs));

	cp = p = xstrdup(fwdspec);

	/* skip leading spaces */
	while (isspace((u_char)*cp))
		cp++;

	for (i = 0; i < 4; ++i) {
		if (parse_fwd_field(&cp, &fwdargs[i]) != 0)
			break;
	}

	/* Check for trailing garbage */
	if (cp != NULL && *cp != '\0') {
		i = 0;	/* failure */
	}

	switch (i) {
	case 1:
		if (fwdargs[0].ispath) {
			fwd->listen_path = xstrdup(fwdargs[0].arg);
			fwd->listen_port = PORT_STREAMLOCAL;
		} else {
			fwd->listen_host = NULL;
			fwd->listen_port = a2port(fwdargs[0].arg);
		}
		fwd->connect_host = xstrdup("socks");
		break;

	case 2:
		if (fwdargs[0].ispath && fwdargs[1].ispath) {
			fwd->listen_path = xstrdup(fwdargs[0].arg);
			fwd->listen_port = PORT_STREAMLOCAL;
			fwd->connect_path = xstrdup(fwdargs[1].arg);
			fwd->connect_port = PORT_STREAMLOCAL;
		} else if (fwdargs[1].ispath) {
			fwd->listen_host = NULL;
			fwd->listen_port = a2port(fwdargs[0].arg);
			fwd->connect_path = xstrdup(fwdargs[1].arg);
			fwd->connect_port = PORT_STREAMLOCAL;
		} else {
			fwd->listen_host = xstrdup(fwdargs[0].arg);
			fwd->listen_port = a2port(fwdargs[1].arg);
			fwd->connect_host = xstrdup("socks");
		}
		break;

	case 3:
		if (fwdargs[0].ispath) {
			fwd->listen_path = xstrdup(fwdargs[0].arg);
			fwd->listen_port = PORT_STREAMLOCAL;
			fwd->connect_host = xstrdup(fwdargs[1].arg);
			fwd->connect_port = a2port(fwdargs[2].arg);
		} else if (fwdargs[2].ispath) {
			fwd->listen_host = xstrdup(fwdargs[0].arg);
			fwd->listen_port = a2port(fwdargs[1].arg);
			fwd->connect_path = xstrdup(fwdargs[2].arg);
			fwd->connect_port = PORT_STREAMLOCAL;
		} else {
			fwd->listen_host = NULL;
			fwd->listen_port = a2port(fwdargs[0].arg);
			fwd->connect_host = xstrdup(fwdargs[1].arg);
			fwd->connect_port = a2port(fwdargs[2].arg);
		}
		break;

	case 4:
		fwd->listen_host = xstrdup(fwdargs[0].arg);
		fwd->listen_port = a2port(fwdargs[1].arg);
		fwd->connect_host = xstrdup(fwdargs[2].arg);
		fwd->connect_port = a2port(fwdargs[3].arg);
		break;
	default:
		i = 0; /* failure */
	}

	free(p);

	if (dynamicfwd) {
		if (!(i == 1 || i == 2))
			goto fail_free;
	} else {
		if (!(i == 3 || i == 4)) {
			if (fwd->connect_path == NULL &&
			    fwd->listen_path == NULL)
				goto fail_free;
		}
		if (fwd->connect_port <= 0 && fwd->connect_path == NULL)
			goto fail_free;
	}

	if ((fwd->listen_port < 0 && fwd->listen_path == NULL) ||
	    (!remotefwd && fwd->listen_port == 0))
		goto fail_free;
	if (fwd->connect_host != NULL &&
	    strlen(fwd->connect_host) >= NI_MAXHOST)
		goto fail_free;
	/* XXX - if connecting to a remote socket, max sun len may not match this host */
	if (fwd->connect_path != NULL &&
	    strlen(fwd->connect_path) >= PATH_MAX_SUN)
		goto fail_free;
	if (fwd->listen_host != NULL &&
	    strlen(fwd->listen_host) >= NI_MAXHOST)
		goto fail_free;
	if (fwd->listen_path != NULL &&
	    strlen(fwd->listen_path) >= PATH_MAX_SUN)
		goto fail_free;

	return (i);

 fail_free:
	free(fwd->connect_host);
	fwd->connect_host = NULL;
	free(fwd->connect_path);
	fwd->connect_path = NULL;
	free(fwd->listen_host);
	fwd->listen_host = NULL;
	free(fwd->listen_path);
	fwd->listen_path = NULL;
	return (0);
}

int
parse_jump(const char *s, Options *o, int active)
{
	char *orig, *sdup, *cp;
	char *host = NULL, *user = NULL;
	int ret = -1, port = -1, first;

	active &= o->proxy_command == NULL && o->jump_host == NULL;

	orig = sdup = xstrdup(s);
	first = active;
	do {
		if (strcasecmp(s, "none") == 0)
			break;
		if ((cp = strrchr(sdup, ',')) == NULL)
			cp = sdup; /* last */
		else
			*cp++ = '\0';

		if (first) {
			/* First argument and configuration is active */
			if (parse_ssh_uri(cp, &user, &host, &port) == -1 ||
			    parse_user_host_port(cp, &user, &host, &port) != 0)
				goto out;
		} else {
			/* Subsequent argument or inactive configuration */
			if (parse_ssh_uri(cp, NULL, NULL, NULL) == -1 ||
			    parse_user_host_port(cp, NULL, NULL, NULL) != 0)
				goto out;
		}
		first = 0; /* only check syntax for subsequent hosts */
	} while (cp != sdup);
	/* success */
	if (active) {
		if (strcasecmp(s, "none") == 0) {
			o->jump_host = xstrdup("none");
			o->jump_port = 0;
		} else {
			o->jump_user = user;
			o->jump_host = host;
			o->jump_port = port;
			o->proxy_command = xstrdup("none");
			user = host = NULL;
			if ((cp = strrchr(s, ',')) != NULL && cp != s) {
				o->jump_extra = xstrdup(s);
				o->jump_extra[cp - s] = '\0';
			}
		}
	}
	ret = 0;
 out:
	free(orig);
	free(user);
	free(host);
	return ret;
}

int
parse_ssh_uri(const char *uri, char **userp, char **hostp, int *portp)
{
	char *path;
	int r;

	r = parse_uri("ssh", uri, userp, hostp, portp, &path);
	if (r == 0 && path != NULL)
		r = -1;		/* path not allowed */
	return r;
}

/* XXX the following is a near-vebatim copy from servconf.c; refactor */
static const char *
fmt_multistate_int(int val, const struct multistate *m)
{
	u_int i;

	for (i = 0; m[i].key != NULL; i++) {
		if (m[i].value == val)
			return m[i].key;
	}
	return "UNKNOWN";
}

static const char *
fmt_intarg(OpCodes code, int val)
{
	if (val == -1)
		return "unset";
	switch (code) {
	case oAddressFamily:
		return fmt_multistate_int(val, multistate_addressfamily);
	case oVerifyHostKeyDNS:
	case oUpdateHostkeys:
		return fmt_multistate_int(val, multistate_yesnoask);
	case oStrictHostKeyChecking:
		return fmt_multistate_int(val, multistate_strict_hostkey);
	case oControlMaster:
		return fmt_multistate_int(val, multistate_controlmaster);
	case oTunnel:
		return fmt_multistate_int(val, multistate_tunnel);
	case oRequestTTY:
		return fmt_multistate_int(val, multistate_requesttty);
	case oCanonicalizeHostname:
		return fmt_multistate_int(val, multistate_canonicalizehostname);
	case oAddKeysToAgent:
		return fmt_multistate_int(val, multistate_yesnoaskconfirm);
	case oFingerprintHash:
		return ssh_digest_alg_name(val);
	default:
		switch (val) {
		case 0:
			return "no";
		case 1:
			return "yes";
		default:
			return "UNKNOWN";
		}
	}
}

static const char *
lookup_opcode_name(OpCodes code)
{
	u_int i;

	for (i = 0; keywords[i].name != NULL; i++)
		if (keywords[i].opcode == code)
			return(keywords[i].name);
	return "UNKNOWN";
}

static void
dump_cfg_int(OpCodes code, int val)
{
	printf("%s %d\n", lookup_opcode_name(code), val);
}

static void
dump_cfg_fmtint(OpCodes code, int val)
{
	printf("%s %s\n", lookup_opcode_name(code), fmt_intarg(code, val));
}

static void
dump_cfg_string(OpCodes code, const char *val)
{
	if (val == NULL)
		return;
	printf("%s %s\n", lookup_opcode_name(code), val);
}

static void
dump_cfg_strarray(OpCodes code, u_int count, char **vals)
{
	u_int i;

	for (i = 0; i < count; i++)
		printf("%s %s\n", lookup_opcode_name(code), vals[i]);
}

static void
dump_cfg_strarray_oneline(OpCodes code, u_int count, char **vals)
{
	u_int i;

	printf("%s", lookup_opcode_name(code));
	for (i = 0; i < count; i++)
		printf(" %s",  vals[i]);
	printf("\n");
}

static void
dump_cfg_forwards(OpCodes code, u_int count, const struct Forward *fwds)
{
	const struct Forward *fwd;
	u_int i;

	/* oDynamicForward */
	for (i = 0; i < count; i++) {
		fwd = &fwds[i];
		if (code == oDynamicForward && fwd->connect_host != NULL &&
		    strcmp(fwd->connect_host, "socks") != 0)
			continue;
		if (code == oLocalForward && fwd->connect_host != NULL &&
		    strcmp(fwd->connect_host, "socks") == 0)
			continue;
		printf("%s", lookup_opcode_name(code));
		if (fwd->listen_port == PORT_STREAMLOCAL)
			printf(" %s", fwd->listen_path);
		else if (fwd->listen_host == NULL)
			printf(" %d", fwd->listen_port);
		else {
			printf(" [%s]:%d",
			    fwd->listen_host, fwd->listen_port);
		}
		if (code != oDynamicForward) {
			if (fwd->connect_port == PORT_STREAMLOCAL)
				printf(" %s", fwd->connect_path);
			else if (fwd->connect_host == NULL)
				printf(" %d", fwd->connect_port);
			else {
				printf(" [%s]:%d",
				    fwd->connect_host, fwd->connect_port);
			}
		}
		printf("\n");
	}
}

void
dump_client_config(Options *o, const char *host)
{
	int i;
	char buf[8], *all_key;

	/* This is normally prepared in ssh_kex2 */
	all_key = sshkey_alg_list(0, 0, 1, ',');
	if (kex_assemble_names( &o->hostkeyalgorithms,
	    KEX_DEFAULT_PK_ALG, all_key) != 0)
		fatal("%s: kex_assemble_names failed", __func__);
	free(all_key);

	/* Most interesting options first: user, host, port */
	dump_cfg_string(oUser, o->user);
	dump_cfg_string(oHostName, host);
	dump_cfg_int(oPort, o->port);

	/* Flag options */
	dump_cfg_fmtint(oAddKeysToAgent, o->add_keys_to_agent);
	dump_cfg_fmtint(oAddressFamily, o->address_family);
	dump_cfg_fmtint(oBatchMode, o->batch_mode);
	dump_cfg_fmtint(oCanonicalizeFallbackLocal, o->canonicalize_fallback_local);
	dump_cfg_fmtint(oCanonicalizeHostname, o->canonicalize_hostname);
	dump_cfg_fmtint(oChallengeResponseAuthentication, o->challenge_response_authentication);
	dump_cfg_fmtint(oCheckHostIP, o->check_host_ip);
	dump_cfg_fmtint(oCompression, o->compression);
	dump_cfg_fmtint(oControlMaster, o->control_master);
	dump_cfg_fmtint(oEnableSSHKeysign, o->enable_ssh_keysign);
	dump_cfg_fmtint(oClearAllForwardings, o->clear_forwardings);
	dump_cfg_fmtint(oExitOnForwardFailure, o->exit_on_forward_failure);
	dump_cfg_fmtint(oFingerprintHash, o->fingerprint_hash);
	dump_cfg_fmtint(oForwardAgent, o->forward_agent);
	dump_cfg_fmtint(oForwardX11, o->forward_x11);
	dump_cfg_fmtint(oForwardX11Trusted, o->forward_x11_trusted);
	dump_cfg_fmtint(oGatewayPorts, o->fwd_opts.gateway_ports);
#ifdef GSSAPI
	dump_cfg_fmtint(oGssAuthentication, o->gss_authentication);
	dump_cfg_fmtint(oGssDelegateCreds, o->gss_deleg_creds);
#endif /* GSSAPI */
	dump_cfg_fmtint(oHashKnownHosts, o->hash_known_hosts);
	dump_cfg_fmtint(oHostbasedAuthentication, o->hostbased_authentication);
	dump_cfg_fmtint(oIdentitiesOnly, o->identities_only);
	dump_cfg_fmtint(oKbdInteractiveAuthentication, o->kbd_interactive_authentication);
	dump_cfg_fmtint(oNoHostAuthenticationForLocalhost, o->no_host_authentication_for_localhost);
	dump_cfg_fmtint(oPasswordAuthentication, o->password_authentication);
	dump_cfg_fmtint(oPermitLocalCommand, o->permit_local_command);
	dump_cfg_fmtint(oProxyUseFdpass, o->proxy_use_fdpass);
	dump_cfg_fmtint(oPubkeyAuthentication, o->pubkey_authentication);
	dump_cfg_fmtint(oRequestTTY, o->request_tty);
	dump_cfg_fmtint(oStreamLocalBindUnlink, o->fwd_opts.streamlocal_bind_unlink);
	dump_cfg_fmtint(oStrictHostKeyChecking, o->strict_host_key_checking);
	dump_cfg_fmtint(oTCPKeepAlive, o->tcp_keep_alive);
	dump_cfg_fmtint(oTunnel, o->tun_open);
	dump_cfg_fmtint(oVerifyHostKeyDNS, o->verify_host_key_dns);
	dump_cfg_fmtint(oVisualHostKey, o->visual_host_key);
	dump_cfg_fmtint(oUpdateHostkeys, o->update_hostkeys);

	/* Integer options */
	dump_cfg_int(oCanonicalizeMaxDots, o->canonicalize_max_dots);
	dump_cfg_int(oConnectionAttempts, o->connection_attempts);
	dump_cfg_int(oForwardX11Timeout, o->forward_x11_timeout);
	dump_cfg_int(oNumberOfPasswordPrompts, o->number_of_password_prompts);
	dump_cfg_int(oServerAliveCountMax, o->server_alive_count_max);
	dump_cfg_int(oServerAliveInterval, o->server_alive_interval);

	/* String options */
	dump_cfg_string(oBindAddress, o->bind_address);
	dump_cfg_string(oBindInterface, o->bind_interface);
	dump_cfg_string(oCiphers, o->ciphers ? o->ciphers : KEX_CLIENT_ENCRYPT);
	dump_cfg_string(oControlPath, o->control_path);
	dump_cfg_string(oHostKeyAlgorithms, o->hostkeyalgorithms);
	dump_cfg_string(oHostKeyAlias, o->host_key_alias);
	dump_cfg_string(oHostbasedKeyTypes, o->hostbased_key_types);
	dump_cfg_string(oIdentityAgent, o->identity_agent);
	dump_cfg_string(oIgnoreUnknown, o->ignored_unknown);
	dump_cfg_string(oKbdInteractiveDevices, o->kbd_interactive_devices);
	dump_cfg_string(oKexAlgorithms, o->kex_algorithms ? o->kex_algorithms : KEX_CLIENT_KEX);
	dump_cfg_string(oCASignatureAlgorithms, o->ca_sign_algorithms ? o->ca_sign_algorithms : SSH_ALLOWED_CA_SIGALGS);
	dump_cfg_string(oLocalCommand, o->local_command);
	dump_cfg_string(oRemoteCommand, o->remote_command);
	dump_cfg_string(oLogLevel, log_level_name(o->log_level));
	dump_cfg_string(oMacs, o->macs ? o->macs : KEX_CLIENT_MAC);
#ifdef ENABLE_PKCS11
	dump_cfg_string(oPKCS11Provider, o->pkcs11_provider);
#endif
	dump_cfg_string(oPreferredAuthentications, o->preferred_authentications);
	dump_cfg_string(oPubkeyAcceptedKeyTypes, o->pubkey_key_types);
	dump_cfg_string(oRevokedHostKeys, o->revoked_host_keys);
	dump_cfg_string(oXAuthLocation, o->xauth_location);

	/* Forwards */
	dump_cfg_forwards(oDynamicForward, o->num_local_forwards, o->local_forwards);
	dump_cfg_forwards(oLocalForward, o->num_local_forwards, o->local_forwards);
	dump_cfg_forwards(oRemoteForward, o->num_remote_forwards, o->remote_forwards);

	/* String array options */
	dump_cfg_strarray(oIdentityFile, o->num_identity_files, o->identity_files);
	dump_cfg_strarray_oneline(oCanonicalDomains, o->num_canonical_domains, o->canonical_domains);
	dump_cfg_strarray(oCertificateFile, o->num_certificate_files, o->certificate_files);
	dump_cfg_strarray_oneline(oGlobalKnownHostsFile, o->num_system_hostfiles, o->system_hostfiles);
	dump_cfg_strarray_oneline(oUserKnownHostsFile, o->num_user_hostfiles, o->user_hostfiles);
	dump_cfg_strarray(oSendEnv, o->num_send_env, o->send_env);
	dump_cfg_strarray(oSetEnv, o->num_setenv, o->setenv);

	/* Special cases */

	/* oConnectTimeout */
	if (o->connection_timeout == -1)
		printf("connecttimeout none\n");
	else
		dump_cfg_int(oConnectTimeout, o->connection_timeout);

	/* oTunnelDevice */
	printf("tunneldevice");
	if (o->tun_local == SSH_TUNID_ANY)
		printf(" any");
	else
		printf(" %d", o->tun_local);
	if (o->tun_remote == SSH_TUNID_ANY)
		printf(":any");
	else
		printf(":%d", o->tun_remote);
	printf("\n");

	/* oCanonicalizePermittedCNAMEs */
	if ( o->num_permitted_cnames > 0) {
		printf("canonicalizePermittedcnames");
		for (i = 0; i < o->num_permitted_cnames; i++) {
			printf(" %s:%s", o->permitted_cnames[i].source_list,
			    o->permitted_cnames[i].target_list);
		}
		printf("\n");
	}

	/* oControlPersist */
	if (o->control_persist == 0 || o->control_persist_timeout == 0)
		dump_cfg_fmtint(oControlPersist, o->control_persist);
	else
		dump_cfg_int(oControlPersist, o->control_persist_timeout);

	/* oEscapeChar */
	if (o->escape_char == SSH_ESCAPECHAR_NONE)
		printf("escapechar none\n");
	else {
		vis(buf, o->escape_char, VIS_WHITE, 0);
		printf("escapechar %s\n", buf);
	}

	/* oIPQoS */
	printf("ipqos %s ", iptos2str(o->ip_qos_interactive));
	printf("%s\n", iptos2str(o->ip_qos_bulk));

	/* oRekeyLimit */
	printf("rekeylimit %llu %d\n",
	    (unsigned long long)o->rekey_limit, o->rekey_interval);

	/* oStreamLocalBindMask */
	printf("streamlocalbindmask 0%o\n",
	    o->fwd_opts.streamlocal_bind_mask);

	/* oLogFacility */
	printf("syslogfacility %s\n", log_facility_name(o->log_facility));

	/* oProxyCommand / oProxyJump */
	if (o->jump_host == NULL)
		dump_cfg_string(oProxyCommand, o->proxy_command);
	else {
		/* Check for numeric addresses */
		i = strchr(o->jump_host, ':') != NULL ||
		    strspn(o->jump_host, "1234567890.") == strlen(o->jump_host);
		snprintf(buf, sizeof(buf), "%d", o->jump_port);
		printf("proxyjump %s%s%s%s%s%s%s%s%s\n",
		    /* optional additional jump spec */
		    o->jump_extra == NULL ? "" : o->jump_extra,
		    o->jump_extra == NULL ? "" : ",",
		    /* optional user */
		    o->jump_user == NULL ? "" : o->jump_user,
		    o->jump_user == NULL ? "" : "@",
		    /* opening [ if hostname is numeric */
		    i ? "[" : "",
		    /* mandatory hostname */
		    o->jump_host,
		    /* closing ] if hostname is numeric */
		    i ? "]" : "",
		    /* optional port number */
		    o->jump_port <= 0 ? "" : ":",
		    o->jump_port <= 0 ? "" : buf);
	}
}<|MERGE_RESOLUTION|>--- conflicted
+++ resolved
@@ -1229,17 +1229,10 @@
 			*intptr = value;
 		break;
 
-<<<<<<< HEAD
-=======
-	case oConnectionAttempts:
-		intptr = &options->connection_attempts;
-		goto parse_int;
-
 	case oTcpRcvBuf:
 		intptr = &options->tcp_rcv_buf;
 		goto parse_int;
 
->>>>>>> e50ee71d
 	case oCiphers:
 		arg = strdelim(&s);
 		if (!arg || *arg == '\0')

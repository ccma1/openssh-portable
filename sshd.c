--- conflicted
+++ resolved
@@ -367,13 +367,6 @@
 	}
 
 	/* Log error and exit. */
-<<<<<<< HEAD
-	sigdie("Timeout before authentication for %s port %d",
-	    ssh_remote_ipaddr(the_active_state),
-	    ssh_remote_port(the_active_state));
-
-
-=======
 	if (use_privsep && pmonitor != NULL && pmonitor->m_pid <= 0)
 		cleanup_exit(255); /* don't log in privsep child */
 	else {
@@ -381,7 +374,6 @@
 		    ssh_remote_ipaddr(the_active_state),
 		    ssh_remote_port(the_active_state));
 	}
->>>>>>> e1a59618
 }
 
 /* Destroy the host and server keys.  They will no longer be needed. */
@@ -1768,7 +1760,6 @@
 	/* Fill in default values for those options not explicitly set. */
 	fill_default_server_options(&options);
 
-<<<<<<< HEAD
 	if (options.none_enabled == 1) {
 		char *old_ciphers = options.ciphers;
 		xasprintf(&options.ciphers, "%s,none", old_ciphers);
@@ -1782,12 +1773,6 @@
 		}
 	}
 
-	/* challenge-response is implemented via keyboard interactive */
-	if (options.challenge_response_authentication)
-		options.kbd_interactive_authentication = 1;
-
-=======
->>>>>>> e1a59618
 	/* Check that options are sensible */
 	if (options.authorized_keys_command_user == NULL &&
 	    (options.authorized_keys_command != NULL &&

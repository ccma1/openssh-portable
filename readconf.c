--- conflicted
+++ resolved
@@ -2179,7 +2179,6 @@
 		options->canonicalize_hostname = SSH_CANONICALISE_NO;
 	if (options->fingerprint_hash == -1)
 		options->fingerprint_hash = SSH_FP_HASH_DEFAULT;
-<<<<<<< HEAD
 #ifdef ENABLE_SK_INTERNAL
 	if (options->sk_provider == NULL)
 		options->sk_provider = xstrdup("internal");
@@ -2187,12 +2186,10 @@
 	if (options->sk_provider == NULL)
 		options->sk_provider = xstrdup("$SSH_SK_PROVIDER");
 #endif
-=======
 	if (options->update_hostkeys == -1)
 		options->update_hostkeys = 0;
 	if (options->disable_multithreaded == -1)
 		options->disable_multithreaded = 0;
->>>>>>> 9ddd245c
 
 	/* Expand KEX name lists */
 	all_cipher = cipher_alg_list(',', 0);

--- conflicted
+++ resolved
@@ -170,19 +170,11 @@
 	options->authorized_principals_file = NULL;
 	options->authorized_principals_command = NULL;
 	options->authorized_principals_command_user = NULL;
-<<<<<<< HEAD
-	options->none_enabled = -1;
-	options->disable_multithreaded = -1;
-	options->tcp_rcv_buf_poll = -1;
-	options->hpn_disabled = -1;
-	options->hpn_buffer_size = -1;
-=======
 	options->tcp_rcv_buf_poll = -1;
 	options->hpn_disabled = -1;
 	options->hpn_buffer_size = -1;
 	options->none_enabled = -1;
 	options->disable_multithreaded = -1;
->>>>>>> 6bb92b0d
 	options->ip_qos_interactive = -1;
 	options->ip_qos_bulk = -1;
 	options->version_addendum = NULL;
@@ -250,11 +242,7 @@
 void
 fill_default_server_options(ServerOptions *options)
 {
-<<<<<<< HEAD
-	int i;
-=======
 	u_int i;
->>>>>>> 6bb92b0d
 	/* needed for hpn socket tests */
 	int sock;
 	int socksize;
@@ -667,19 +655,11 @@
 	{ "revokedkeys", sRevokedKeys, SSHCFG_ALL },
 	{ "trustedusercakeys", sTrustedUserCAKeys, SSHCFG_ALL },
 	{ "authorizedprincipalsfile", sAuthorizedPrincipalsFile, SSHCFG_ALL },
-<<<<<<< HEAD
-	{ "noneenabled", sNoneEnabled, SSHCFG_ALL },
-	{ "disableMTAES", sDisableMTAES, SSHCFG_ALL },
-	{ "hpndisabled", sHPNDisabled, SSHCFG_ALL },
-	{ "hpnbuffersize", sHPNBufferSize, SSHCFG_ALL },
-	{ "tcprcvbufpoll", sTcpRcvBufPoll, SSHCFG_ALL },
-=======
 	{ "hpndisabled", sHPNDisabled, SSHCFG_ALL },
 	{ "hpnbuffersize", sHPNBufferSize, SSHCFG_ALL },
 	{ "tcprcvbufpoll", sTcpRcvBufPoll, SSHCFG_ALL },
 	{ "noneenabled", sNoneEnabled, SSHCFG_ALL },
 	{ "disableMTAES", sDisableMTAES, SSHCFG_ALL },
->>>>>>> 6bb92b0d
 	{ "kexalgorithms", sKexAlgorithms, SSHCFG_GLOBAL },
 	{ "ipqos", sIPQoS, SSHCFG_ALL },
 	{ "authorizedkeyscommand", sAuthorizedKeysCommand, SSHCFG_ALL },

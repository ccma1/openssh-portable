/* $OpenBSD: serverloop.c,v 1.215 2019/03/27 09:29:14 djm Exp $ */
/*
 * Author: Tatu Ylonen <ylo@cs.hut.fi>
 * Copyright (c) 1995 Tatu Ylonen <ylo@cs.hut.fi>, Espoo, Finland
 *                    All rights reserved
 * Server main loop for handling the interactive session.
 *
 * As far as I am concerned, the code I have written for this software
 * can be used freely for any purpose.  Any derived versions of this
 * software must be clearly marked as such, and if the derived work is
 * incompatible with the protocol description in the RFC file, it must be
 * called by a name other than "ssh" or "Secure Shell".
 *
 * SSH2 support by Markus Friedl.
 * Copyright (c) 2000, 2001 Markus Friedl.  All rights reserved.
 *
 * Redistribution and use in source and binary forms, with or without
 * modification, are permitted provided that the following conditions
 * are met:
 * 1. Redistributions of source code must retain the above copyright
 *    notice, this list of conditions and the following disclaimer.
 * 2. Redistributions in binary form must reproduce the above copyright
 *    notice, this list of conditions and the following disclaimer in the
 *    documentation and/or other materials provided with the distribution.
 *
 * THIS SOFTWARE IS PROVIDED BY THE AUTHOR ``AS IS'' AND ANY EXPRESS OR
 * IMPLIED WARRANTIES, INCLUDING, BUT NOT LIMITED TO, THE IMPLIED WARRANTIES
 * OF MERCHANTABILITY AND FITNESS FOR A PARTICULAR PURPOSE ARE DISCLAIMED.
 * IN NO EVENT SHALL THE AUTHOR BE LIABLE FOR ANY DIRECT, INDIRECT,
 * INCIDENTAL, SPECIAL, EXEMPLARY, OR CONSEQUENTIAL DAMAGES (INCLUDING, BUT
 * NOT LIMITED TO, PROCUREMENT OF SUBSTITUTE GOODS OR SERVICES; LOSS OF USE,
 * DATA, OR PROFITS; OR BUSINESS INTERRUPTION) HOWEVER CAUSED AND ON ANY
 * THEORY OF LIABILITY, WHETHER IN CONTRACT, STRICT LIABILITY, OR TORT
 * (INCLUDING NEGLIGENCE OR OTHERWISE) ARISING IN ANY WAY OUT OF THE USE OF
 * THIS SOFTWARE, EVEN IF ADVISED OF THE POSSIBILITY OF SUCH DAMAGE.
 */

#include "includes.h"

#include <sys/types.h>
#include <sys/wait.h>
#include <sys/socket.h>
#ifdef HAVE_SYS_TIME_H
# include <sys/time.h>
#endif

#include <netinet/in.h>

#include <errno.h>
#include <fcntl.h>
#include <pwd.h>
#include <limits.h>
#include <signal.h>
#include <string.h>
#include <termios.h>
#include <unistd.h>
#include <stdarg.h>

#include "openbsd-compat/sys-queue.h"
#include "xmalloc.h"
#include "packet.h"
#include "sshbuf.h"
#include "log.h"
#include "misc.h"
#include "servconf.h"
#include "canohost.h"
#include "sshpty.h"
#include "channels.h"
#include "compat.h"
#include "ssh2.h"
#include "sshkey.h"
#include "cipher.h"
#include "kex.h"
#include "hostfile.h"
#include "auth.h"
#include "session.h"
#include "dispatch.h"
#include "auth-options.h"
#include "serverloop.h"
#include "ssherr.h"

extern ServerOptions options;

/* XXX */
extern Authctxt *the_authctxt;
extern struct sshauthopt *auth_opts;
extern int use_privsep;

static int no_more_sessions = 0; /* Disallow further sessions. */

/*
 * This SIGCHLD kludge is used to detect when the child exits.  The server
 * will exit after that, as soon as forwarded connections have terminated.
 */

static volatile sig_atomic_t child_terminated = 0;	/* The child has terminated. */

/* Cleanup on signals (!use_privsep case only) */
static volatile sig_atomic_t received_sigterm = 0;

/* prototypes */
static void server_init_dispatch(struct ssh *);

/* requested tunnel forwarding interface(s), shared with session.c */
char *tun_fwd_ifnames = NULL;

/* returns 1 if bind to specified port by specified user is permitted */
static int
bind_permitted(int port, uid_t uid)
{
	if (use_privsep)
		return 1; /* allow system to decide */
	if (port < IPPORT_RESERVED && uid != 0)
		return 0;
	return 1;
}

/*
 * we write to this pipe if a SIGCHLD is caught in order to avoid
 * the race between select() and child_terminated
 */
static int notify_pipe[2];
static void
notify_setup(void)
{
	if (pipe(notify_pipe) < 0) {
		error("pipe(notify_pipe) failed %s", strerror(errno));
	} else if ((fcntl(notify_pipe[0], F_SETFD, FD_CLOEXEC) == -1) ||
	    (fcntl(notify_pipe[1], F_SETFD, FD_CLOEXEC) == -1)) {
		error("fcntl(notify_pipe, F_SETFD) failed %s", strerror(errno));
		close(notify_pipe[0]);
		close(notify_pipe[1]);
	} else {
		set_nonblock(notify_pipe[0]);
		set_nonblock(notify_pipe[1]);
		return;
	}
	notify_pipe[0] = -1;	/* read end */
	notify_pipe[1] = -1;	/* write end */
}
static void
notify_parent(void)
{
	if (notify_pipe[1] != -1)
		(void)write(notify_pipe[1], "", 1);
}
static void
notify_prepare(fd_set *readset)
{
	if (notify_pipe[0] != -1)
		FD_SET(notify_pipe[0], readset);
}
static void
notify_done(fd_set *readset)
{
	char c;

	if (notify_pipe[0] != -1 && FD_ISSET(notify_pipe[0], readset))
		while (read(notify_pipe[0], &c, 1) != -1)
			debug2("%s: reading", __func__);
}

/*ARGSUSED*/
static void
sigchld_handler(int sig)
{
	int save_errno = errno;
	child_terminated = 1;
	notify_parent();
	errno = save_errno;
}

/*ARGSUSED*/
static void
sigterm_handler(int sig)
{
	received_sigterm = sig;
}

static void
client_alive_check(struct ssh *ssh)
{
	char remote_id[512];
	int r, channel_id;

	/* timeout, check to see how many we have had */
	if (ssh_packet_inc_alive_timeouts(ssh) >
	    options.client_alive_count_max) {
		sshpkt_fmt_connection_id(ssh, remote_id, sizeof(remote_id));
		logit("Timeout, client not responding from %s", remote_id);
		cleanup_exit(255);
	}

	/*
	 * send a bogus global/channel request with "wantreply",
	 * we should get back a failure
	 */
	if ((channel_id = channel_find_open(ssh)) == -1) {
		if ((r = sshpkt_start(ssh, SSH2_MSG_GLOBAL_REQUEST)) != 0 ||
		    (r = sshpkt_put_cstring(ssh, "keepalive@openssh.com"))
		    != 0 ||
		    (r = sshpkt_put_u8(ssh, 1)) != 0) /* boolean: want reply */
			fatal("%s: %s", __func__, ssh_err(r));
	} else {
		channel_request_start(ssh, channel_id,
		    "keepalive@openssh.com", 1);
	}
	if ((r = sshpkt_send(ssh)) != 0)
		fatal("%s: %s", __func__, ssh_err(r));
}

/*
 * Sleep in select() until we can do something.  This will initialize the
 * select masks.  Upon return, the masks will indicate which descriptors
 * have data or can accept data.  Optionally, a maximum time can be specified
 * for the duration of the wait (0 = infinite).
 */
static void
wait_until_can_do_something(struct ssh *ssh,
    int connection_in, int connection_out,
    fd_set **readsetp, fd_set **writesetp, int *maxfdp,
    u_int *nallocp, u_int64_t max_time_ms)
{
	struct timeval tv, *tvp;
	int ret;
	time_t minwait_secs = 0;
	int client_alive_scheduled = 0;
	/* time we last heard from the client OR sent a keepalive */
	static time_t last_client_time;

	/* Allocate and update select() masks for channel descriptors. */
	channel_prepare_select(ssh, readsetp, writesetp, maxfdp,
	    nallocp, &minwait_secs);

	/* XXX need proper deadline system for rekey/client alive */
	if (minwait_secs != 0)
		max_time_ms = MINIMUM(max_time_ms, (u_int)minwait_secs * 1000);

	/*
	 * if using client_alive, set the max timeout accordingly,
	 * and indicate that this particular timeout was for client
	 * alive by setting the client_alive_scheduled flag.
	 *
	 * this could be randomized somewhat to make traffic
	 * analysis more difficult, but we're not doing it yet.
	 */
	if (options.client_alive_interval) {
		uint64_t keepalive_ms =
		    (uint64_t)options.client_alive_interval * 1000;

		if (max_time_ms == 0 || max_time_ms > keepalive_ms) {
			max_time_ms = keepalive_ms;
			client_alive_scheduled = 1;
		}
	}

#if 0
	/* wrong: bad condition XXX */
	if (channel_not_very_much_buffered_data())
#endif
	FD_SET(connection_in, *readsetp);
	notify_prepare(*readsetp);

	/*
	 * If we have buffered packet data going to the client, mark that
	 * descriptor.
	 */
	if (ssh_packet_have_data_to_write(ssh))
		FD_SET(connection_out, *writesetp);

	/*
	 * If child has terminated and there is enough buffer space to read
	 * from it, then read as much as is available and exit.
	 */
	if (child_terminated && ssh_packet_not_very_much_data_to_write(ssh))
		if (max_time_ms == 0 || client_alive_scheduled)
			max_time_ms = 100;

	if (max_time_ms == 0)
		tvp = NULL;
	else {
		tv.tv_sec = max_time_ms / 1000;
		tv.tv_usec = 1000 * (max_time_ms % 1000);
		tvp = &tv;
	}

	/* Wait for something to happen, or the timeout to expire. */
	ret = select((*maxfdp)+1, *readsetp, *writesetp, NULL, tvp);

	if (ret == -1) {
		memset(*readsetp, 0, *nallocp);
		memset(*writesetp, 0, *nallocp);
		if (errno != EINTR)
			error("select: %.100s", strerror(errno));
	} else if (client_alive_scheduled) {
		time_t now = monotime();

		/*
		 * If the select timed out, or returned for some other reason
		 * but we haven't heard from the client in time, send keepalive.
		 */
		if (ret == 0 || (last_client_time != 0 && last_client_time +
		    options.client_alive_interval <= now)) {
			client_alive_check(ssh);
			last_client_time = now;
		} else if (FD_ISSET(connection_in, *readsetp)) {
			last_client_time = now;
		}
	}

	notify_done(*readsetp);
}

/*
 * Processes input from the client and the program.  Input data is stored
 * in buffers and processed later.
 */
static int
process_input(struct ssh *ssh, fd_set *readset, int connection_in)
{
	int r, len;
	char buf[16384];

	/* Read and buffer any input data from the client. */
	if (FD_ISSET(connection_in, readset)) {
		len = read(connection_in, buf, sizeof(buf));
		if (len == 0) {
			verbose("Connection closed by %.100s port %d",
			    ssh_remote_ipaddr(ssh), ssh_remote_port(ssh));
			return -1;
		} else if (len < 0) {
			if (errno != EINTR && errno != EAGAIN &&
			    errno != EWOULDBLOCK) {
				verbose("Read error from remote host "
				    "%.100s port %d: %.100s",
				    ssh_remote_ipaddr(ssh),
				    ssh_remote_port(ssh), strerror(errno));
				cleanup_exit(255);
			}
		} else {
			/* Buffer any received data. */
<<<<<<< HEAD
			if ((r = ssh_packet_process_incoming(ssh, buf, len))
			    != 0)
				fatal("%s: ssh_packet_process_incoming: %s",
				    __func__, ssh_err(r));
=======
			packet_process_incoming(buf, len);
			ssh->fdout_bytes += len;
>>>>>>> d7b68415
		}
	}
	return 0;
}

/*
 * Sends data from internal buffers to client program stdin.
 */
static void
<<<<<<< HEAD
process_output(struct ssh *ssh, fd_set *writeset, int connection_out)
=======
process_output(fd_set *writeset, int connection_out, struct ssh *ssh)
>>>>>>> d7b68415
{
	int r;

	/* Send any buffered packet data to the client. */
<<<<<<< HEAD
	if (FD_ISSET(connection_out, writeset)) {
		if ((r = ssh_packet_write_poll(ssh)) != 0)
			fatal("%s: ssh_packet_write_poll: %s",
			    __func__, ssh_err(r));
	}
=======
	if (FD_ISSET(connection_out, writeset))
		ssh->stdin_bytes += packet_write_poll();
>>>>>>> d7b68415
}

static void
process_buffered_input_packets(struct ssh *ssh)
{
	ssh_dispatch_run_fatal(ssh, DISPATCH_NONBLOCK, NULL);
}

static void
collect_children(struct ssh *ssh)
{
	pid_t pid;
	sigset_t oset, nset;
	int status;

	/* block SIGCHLD while we check for dead children */
	sigemptyset(&nset);
	sigaddset(&nset, SIGCHLD);
	sigprocmask(SIG_BLOCK, &nset, &oset);
	if (child_terminated) {
		debug("Received SIGCHLD.");
		while ((pid = waitpid(-1, &status, WNOHANG)) > 0 ||
		    (pid < 0 && errno == EINTR))
			if (pid > 0)
				session_close_by_pid(ssh, pid, status);
		child_terminated = 0;
	}
	sigprocmask(SIG_SETMASK, &oset, NULL);
}

void
server_loop2(struct ssh *ssh, Authctxt *authctxt)
{
	fd_set *readset = NULL, *writeset = NULL;
	int max_fd;
	u_int nalloc = 0, connection_in, connection_out;
	u_int64_t rekey_timeout_ms = 0;

	debug("Entering interactive session for SSH2.");
	ssh->start_time = monotime_double();

	signal(SIGCHLD, sigchld_handler);
	child_terminated = 0;
	connection_in = ssh_packet_get_connection_in(ssh);
	connection_out = ssh_packet_get_connection_out(ssh);

	if (!use_privsep) {
		signal(SIGTERM, sigterm_handler);
		signal(SIGINT, sigterm_handler);
		signal(SIGQUIT, sigterm_handler);
	}

	notify_setup();

	max_fd = MAXIMUM(connection_in, connection_out);
	max_fd = MAXIMUM(max_fd, notify_pipe[0]);

	server_init_dispatch(ssh);

	for (;;) {
		process_buffered_input_packets(ssh);

		if (!ssh_packet_is_rekeying(ssh) &&
		    ssh_packet_not_very_much_data_to_write(ssh))
			channel_output_poll(ssh);
		if (options.rekey_interval > 0 &&
		    !ssh_packet_is_rekeying(ssh)) {
			rekey_timeout_ms = ssh_packet_get_rekey_timeout(ssh) *
			    1000;
		} else {
			rekey_timeout_ms = 0;
		}

		wait_until_can_do_something(ssh, connection_in, connection_out,
		    &readset, &writeset, &max_fd, &nalloc, rekey_timeout_ms);

		if (received_sigterm) {
			logit("Exiting on signal %d", (int)received_sigterm);
			sshpkt_final_log_entry(ssh); 
			/* Clean up sessions, utmp, etc. */
			cleanup_exit(255);
		}

		collect_children(ssh);
		if (!ssh_packet_is_rekeying(ssh))
			channel_after_select(ssh, readset, writeset);
		if (process_input(ssh, readset, connection_in) < 0)
			break;
<<<<<<< HEAD
		process_output(ssh, writeset, connection_out);
=======
		process_output(writeset, connection_out, ssh);
>>>>>>> d7b68415
	}
	collect_children(ssh);

	free(readset);
	free(writeset);

	/* free all channels, no more reads and writes */
	channel_free_all(ssh);

	/* final entry must come after channels close -cjr */
	sshpkt_final_log_entry(ssh); 
	
	/* free remaining sessions, e.g. remove wtmp entries */
	session_destroy_all(ssh, NULL);
}

static int
server_input_keep_alive(int type, u_int32_t seq, struct ssh *ssh)
{
	debug("Got %d/%u for keepalive", type, seq);
	/*
	 * reset timeout, since we got a sane answer from the client.
	 * even if this was generated by something other than
	 * the bogus CHANNEL_REQUEST we send for keepalives.
	 */
	ssh_packet_set_alive_timeouts(ssh, 0);
	return 0;
}

static Channel *
server_request_direct_tcpip(struct ssh *ssh, int *reason, const char **errmsg)
{
	Channel *c = NULL;
	char *target = NULL, *originator = NULL;
	u_int target_port = 0, originator_port = 0;
	int r;

	if ((r = sshpkt_get_cstring(ssh, &target, NULL)) != 0 ||
	    (r = sshpkt_get_u32(ssh, &target_port)) != 0 ||
	    (r = sshpkt_get_cstring(ssh, &originator, NULL)) != 0 ||
	    (r = sshpkt_get_u32(ssh, &originator_port)) != 0 ||
	    (r = sshpkt_get_end(ssh)) != 0)
		sshpkt_fatal(ssh, r, "%s: parse packet", __func__);
	if (target_port > 0xFFFF) {
		error("%s: invalid target port", __func__);
		*reason = SSH2_OPEN_ADMINISTRATIVELY_PROHIBITED;
		goto out;
	}
	if (originator_port > 0xFFFF) {
		error("%s: invalid originator port", __func__);
		*reason = SSH2_OPEN_ADMINISTRATIVELY_PROHIBITED;
		goto out;
	}

	debug("%s: originator %s port %u, target %s port %u", __func__,
	    originator, originator_port, target, target_port);

	/* XXX fine grained permissions */
	if ((options.allow_tcp_forwarding & FORWARD_LOCAL) != 0 &&
	    auth_opts->permit_port_forwarding_flag &&
	    !options.disable_forwarding) {
		c = channel_connect_to_port(ssh, target, target_port,
		    "direct-tcpip", "direct-tcpip", reason, errmsg);
	} else {
		logit("refused local port forward: "
		    "originator %s port %d, target %s port %d",
		    originator, originator_port, target, target_port);
		if (reason != NULL)
			*reason = SSH2_OPEN_ADMINISTRATIVELY_PROHIBITED;
	}

 out:
	free(originator);
	free(target);
	return c;
}

static Channel *
server_request_direct_streamlocal(struct ssh *ssh)
{
	Channel *c = NULL;
	char *target = NULL, *originator = NULL;
	u_int originator_port = 0;
	struct passwd *pw = the_authctxt->pw;
	int r;

	if (pw == NULL || !the_authctxt->valid)
		fatal("%s: no/invalid user", __func__);

	if ((r = sshpkt_get_cstring(ssh, &target, NULL)) != 0 ||
	    (r = sshpkt_get_cstring(ssh, &originator, NULL)) != 0 ||
	    (r = sshpkt_get_u32(ssh, &originator_port)) != 0 ||
	    (r = sshpkt_get_end(ssh)) != 0)
		sshpkt_fatal(ssh, r, "%s: parse packet", __func__);
	if (originator_port > 0xFFFF) {
		error("%s: invalid originator port", __func__);
		goto out;
	}

	debug("%s: originator %s port %d, target %s", __func__,
	    originator, originator_port, target);

	/* XXX fine grained permissions */
	if ((options.allow_streamlocal_forwarding & FORWARD_LOCAL) != 0 &&
	    auth_opts->permit_port_forwarding_flag &&
	    !options.disable_forwarding && (pw->pw_uid == 0 || use_privsep)) {
		c = channel_connect_to_path(ssh, target,
		    "direct-streamlocal@openssh.com", "direct-streamlocal");
	} else {
		logit("refused streamlocal port forward: "
		    "originator %s port %d, target %s",
		    originator, originator_port, target);
	}

out:
	free(originator);
	free(target);
	return c;
}

static Channel *
server_request_tun(struct ssh *ssh)
{
	Channel *c = NULL;
	u_int mode, tun;
	int r, sock;
	char *tmp, *ifname = NULL;

	if ((r = sshpkt_get_u32(ssh, &mode)) != 0)
		sshpkt_fatal(ssh, r, "%s: parse mode", __func__);
	switch (mode) {
	case SSH_TUNMODE_POINTOPOINT:
	case SSH_TUNMODE_ETHERNET:
		break;
	default:
		ssh_packet_send_debug(ssh, "Unsupported tunnel device mode.");
		return NULL;
	}
	if ((options.permit_tun & mode) == 0) {
		ssh_packet_send_debug(ssh, "Server has rejected tunnel device "
		    "forwarding");
		return NULL;
	}

	if ((r = sshpkt_get_u32(ssh, &tun)) != 0)
		sshpkt_fatal(ssh, r, "%s: parse device", __func__);
	if (tun > INT_MAX) {
		debug("%s: invalid tun", __func__);
		goto done;
	}
	if (auth_opts->force_tun_device != -1) {
		if (tun != SSH_TUNID_ANY &&
		    auth_opts->force_tun_device != (int)tun)
			goto done;
		tun = auth_opts->force_tun_device;
	}
	sock = tun_open(tun, mode, &ifname);
	if (sock < 0)
		goto done;
	debug("Tunnel forwarding using interface %s", ifname);

	c = channel_new(ssh, "tun", SSH_CHANNEL_OPEN, sock, sock, -1,
	    CHAN_TCP_WINDOW_DEFAULT, CHAN_TCP_PACKET_DEFAULT, 0, "tun", 1);
	c->datagram = 1;
#if defined(SSH_TUN_FILTER)
	if (mode == SSH_TUNMODE_POINTOPOINT)
		channel_register_filter(ssh, c->self, sys_tun_infilter,
		    sys_tun_outfilter, NULL, NULL);
#endif

	/*
	 * Update the list of names exposed to the session
	 * XXX remove these if the tunnels are closed (won't matter
	 * much if they are already in the environment though)
	 */
	tmp = tun_fwd_ifnames;
	xasprintf(&tun_fwd_ifnames, "%s%s%s",
	    tun_fwd_ifnames == NULL ? "" : tun_fwd_ifnames,
	    tun_fwd_ifnames == NULL ? "" : ",",
	    ifname);
	free(tmp);
	free(ifname);

 done:
	if (c == NULL)
		ssh_packet_send_debug(ssh, "Failed to open the tunnel device.");
	return c;
}

static Channel *
server_request_session(struct ssh *ssh)
{
	Channel *c;
	int r;

	debug("input_session_request");
	if ((r = sshpkt_get_end(ssh)) != 0)
		sshpkt_fatal(ssh, r, "%s: parse packet", __func__);

	if (no_more_sessions) {
		ssh_packet_disconnect(ssh, "Possible attack: attempt to open a "
		    "session after additional sessions disabled");
	}

	/*
	 * A server session has no fd to read or write until a
	 * CHANNEL_REQUEST for a shell is made, so we set the type to
	 * SSH_CHANNEL_LARVAL.  Additionally, a callback for handling all
	 * CHANNEL_REQUEST messages is registered.
	 */
	c = channel_new(ssh, "session", SSH_CHANNEL_LARVAL,
	    -1, -1, -1, /*window size*/0, CHAN_SES_PACKET_DEFAULT,
	    0, "server-session", 1);
	if (session_open(the_authctxt, c->self) != 1) {
		debug("session open failed, free channel %d", c->self);
		channel_free(ssh, c);
		return NULL;
	}
	channel_register_cleanup(ssh, c->self, session_close_by_channel, 0);
	return c;
}

static int
server_input_channel_open(int type, u_int32_t seq, struct ssh *ssh)
{
	Channel *c = NULL;
	char *ctype = NULL;
	const char *errmsg = NULL;
	int r, reason = SSH2_OPEN_CONNECT_FAILED;
	u_int rchan = 0, rmaxpack = 0, rwindow = 0;

	if ((r = sshpkt_get_cstring(ssh, &ctype, NULL)) != 0 ||
	    (r = sshpkt_get_u32(ssh, &rchan)) != 0 ||
	    (r = sshpkt_get_u32(ssh, &rwindow)) != 0 ||
	    (r = sshpkt_get_u32(ssh, &rmaxpack)) != 0)
		sshpkt_fatal(ssh, r, "%s: parse packet", __func__);
	debug("%s: ctype %s rchan %u win %u max %u", __func__,
	    ctype, rchan, rwindow, rmaxpack);

	if (rchan > INT_MAX) {
		error("%s: invalid remote channel ID", __func__);
	} else if (strcmp(ctype, "session") == 0) {
		c = server_request_session(ssh);
	} else if (strcmp(ctype, "direct-tcpip") == 0) {
		c = server_request_direct_tcpip(ssh, &reason, &errmsg);
	} else if (strcmp(ctype, "direct-streamlocal@openssh.com") == 0) {
		c = server_request_direct_streamlocal(ssh);
	} else if (strcmp(ctype, "tun@openssh.com") == 0) {
		c = server_request_tun(ssh);
	}
	if (c != NULL) {
		debug("%s: confirm %s", __func__, ctype);
		c->remote_id = (int)rchan;
		c->have_remote_id = 1;
		c->remote_window = rwindow;
		c->remote_maxpacket = rmaxpack;
		if (c->type != SSH_CHANNEL_CONNECTING) {
			if ((r = sshpkt_start(ssh, SSH2_MSG_CHANNEL_OPEN_CONFIRMATION)) != 0 ||
			    (r = sshpkt_put_u32(ssh, c->remote_id)) != 0 ||
			    (r = sshpkt_put_u32(ssh, c->self)) != 0 ||
			    (r = sshpkt_put_u32(ssh, c->local_window)) != 0 ||
			    (r = sshpkt_put_u32(ssh, c->local_maxpacket)) != 0 ||
			    (r = sshpkt_send(ssh)) != 0) {
				sshpkt_fatal(ssh, r,
				    "%s: send open confirm", __func__);
			}
		}
	} else {
		debug("%s: failure %s", __func__, ctype);
		if ((r = sshpkt_start(ssh, SSH2_MSG_CHANNEL_OPEN_FAILURE)) != 0 ||
		    (r = sshpkt_put_u32(ssh, rchan)) != 0 ||
		    (r = sshpkt_put_u32(ssh, reason)) != 0 ||
		    (r = sshpkt_put_cstring(ssh, errmsg ? errmsg : "open failed")) != 0 ||
		    (r = sshpkt_put_cstring(ssh, "")) != 0 ||
		    (r = sshpkt_send(ssh)) != 0) {
			sshpkt_fatal(ssh, r,
			    "%s: send open failure", __func__);
		}
	}
	free(ctype);
	return 0;
}

static int
server_input_hostkeys_prove(struct ssh *ssh, struct sshbuf **respp)
{
	struct sshbuf *resp = NULL;
	struct sshbuf *sigbuf = NULL;
	struct sshkey *key = NULL, *key_pub = NULL, *key_prv = NULL;
	int r, ndx, kexsigtype, use_kexsigtype, success = 0;
	const u_char *blob;
	u_char *sig = 0;
	size_t blen, slen;

	if ((resp = sshbuf_new()) == NULL || (sigbuf = sshbuf_new()) == NULL)
		fatal("%s: sshbuf_new", __func__);

	kexsigtype = sshkey_type_plain(
	    sshkey_type_from_name(ssh->kex->hostkey_alg));
	while (ssh_packet_remaining(ssh) > 0) {
		sshkey_free(key);
		key = NULL;
		if ((r = sshpkt_get_string_direct(ssh, &blob, &blen)) != 0 ||
		    (r = sshkey_from_blob(blob, blen, &key)) != 0) {
			error("%s: couldn't parse key: %s",
			    __func__, ssh_err(r));
			goto out;
		}
		/*
		 * Better check that this is actually one of our hostkeys
		 * before attempting to sign anything with it.
		 */
		if ((ndx = ssh->kex->host_key_index(key, 1, ssh)) == -1) {
			error("%s: unknown host %s key",
			    __func__, sshkey_type(key));
			goto out;
		}
		/*
		 * XXX refactor: make kex->sign just use an index rather
		 * than passing in public and private keys
		 */
		if ((key_prv = get_hostkey_by_index(ndx)) == NULL &&
		    (key_pub = get_hostkey_public_by_index(ndx, ssh)) == NULL) {
			error("%s: can't retrieve hostkey %d", __func__, ndx);
			goto out;
		}
		sshbuf_reset(sigbuf);
		free(sig);
		sig = NULL;
		/*
		 * For RSA keys, prefer to use the signature type negotiated
		 * during KEX to the default (SHA1).
		 */
		use_kexsigtype = kexsigtype == KEY_RSA &&
		    sshkey_type_plain(key->type) == KEY_RSA;
		if ((r = sshbuf_put_cstring(sigbuf,
		    "hostkeys-prove-00@openssh.com")) != 0 ||
		    (r = sshbuf_put_string(sigbuf,
		    ssh->kex->session_id, ssh->kex->session_id_len)) != 0 ||
		    (r = sshkey_puts(key, sigbuf)) != 0 ||
		    (r = ssh->kex->sign(ssh, key_prv, key_pub, &sig, &slen,
		    sshbuf_ptr(sigbuf), sshbuf_len(sigbuf),
		    use_kexsigtype ? ssh->kex->hostkey_alg : NULL)) != 0 ||
		    (r = sshbuf_put_string(resp, sig, slen)) != 0) {
			error("%s: couldn't prepare signature: %s",
			    __func__, ssh_err(r));
			goto out;
		}
	}
	/* Success */
	*respp = resp;
	resp = NULL; /* don't free it */
	success = 1;
 out:
	free(sig);
	sshbuf_free(resp);
	sshbuf_free(sigbuf);
	sshkey_free(key);
	return success;
}

static int
server_input_global_request(int type, u_int32_t seq, struct ssh *ssh)
{
	char *rtype = NULL;
	u_char want_reply = 0;
	int r, success = 0, allocated_listen_port = 0;
	u_int port = 0;
	struct sshbuf *resp = NULL;
	struct passwd *pw = the_authctxt->pw;
	struct Forward fwd;

	memset(&fwd, 0, sizeof(fwd));
	if (pw == NULL || !the_authctxt->valid)
		fatal("%s: no/invalid user", __func__);

	if ((r = sshpkt_get_cstring(ssh, &rtype, NULL)) != 0 ||
	    (r = sshpkt_get_u8(ssh, &want_reply)) != 0)
		sshpkt_fatal(ssh, r, "%s: parse packet", __func__);
	debug("%s: rtype %s want_reply %d", __func__, rtype, want_reply);

	/* -R style forwarding */
	if (strcmp(rtype, "tcpip-forward") == 0) {
		if ((r = sshpkt_get_cstring(ssh, &fwd.listen_host, NULL)) != 0 ||
		    (r = sshpkt_get_u32(ssh, &port)) != 0)
			sshpkt_fatal(ssh, r, "%s: parse tcpip-forward", __func__);
		debug("%s: tcpip-forward listen %s port %u", __func__,
		    fwd.listen_host, port);
		if (port <= INT_MAX)
			fwd.listen_port = (int)port;
		/* check permissions */
		if (port > INT_MAX ||
		    (options.allow_tcp_forwarding & FORWARD_REMOTE) == 0 ||
		    !auth_opts->permit_port_forwarding_flag ||
		    options.disable_forwarding ||
		    (!want_reply && fwd.listen_port == 0) ||
		    (fwd.listen_port != 0 &&
		     !bind_permitted(fwd.listen_port, pw->pw_uid))) {
			success = 0;
			ssh_packet_send_debug(ssh, "Server has disabled port forwarding.");
		} else {
			/* Start listening on the port */
			success = channel_setup_remote_fwd_listener(ssh, &fwd,
			    &allocated_listen_port, &options.fwd_opts);
		}
		if ((resp = sshbuf_new()) == NULL)
			fatal("%s: sshbuf_new", __func__);
		if (allocated_listen_port != 0 &&
		    (r = sshbuf_put_u32(resp, allocated_listen_port)) != 0)
			fatal("%s: sshbuf_put_u32: %s", __func__, ssh_err(r));
	} else if (strcmp(rtype, "cancel-tcpip-forward") == 0) {
		if ((r = sshpkt_get_cstring(ssh, &fwd.listen_host, NULL)) != 0 ||
		    (r = sshpkt_get_u32(ssh, &port)) != 0)
			sshpkt_fatal(ssh, r, "%s: parse cancel-tcpip-forward", __func__);

		debug("%s: cancel-tcpip-forward addr %s port %d", __func__,
		    fwd.listen_host, port);
		if (port <= INT_MAX) {
			fwd.listen_port = (int)port;
			success = channel_cancel_rport_listener(ssh, &fwd);
		}
	} else if (strcmp(rtype, "streamlocal-forward@openssh.com") == 0) {
		if ((r = sshpkt_get_cstring(ssh, &fwd.listen_path, NULL)) != 0)
			sshpkt_fatal(ssh, r, "%s: parse streamlocal-forward@openssh.com", __func__);
		debug("%s: streamlocal-forward listen path %s", __func__,
		    fwd.listen_path);

		/* check permissions */
		if ((options.allow_streamlocal_forwarding & FORWARD_REMOTE) == 0
		    || !auth_opts->permit_port_forwarding_flag ||
		    options.disable_forwarding ||
		    (pw->pw_uid != 0 && !use_privsep)) {
			success = 0;
			ssh_packet_send_debug(ssh, "Server has disabled "
			    "streamlocal forwarding.");
		} else {
			/* Start listening on the socket */
			success = channel_setup_remote_fwd_listener(ssh,
			    &fwd, NULL, &options.fwd_opts);
		}
	} else if (strcmp(rtype, "cancel-streamlocal-forward@openssh.com") == 0) {
		if ((r = sshpkt_get_cstring(ssh, &fwd.listen_path, NULL)) != 0)
			sshpkt_fatal(ssh, r, "%s: parse cancel-streamlocal-forward@openssh.com", __func__);
		debug("%s: cancel-streamlocal-forward path %s", __func__,
		    fwd.listen_path);

		success = channel_cancel_rport_listener(ssh, &fwd);
	} else if (strcmp(rtype, "no-more-sessions@openssh.com") == 0) {
		no_more_sessions = 1;
		success = 1;
	} else if (strcmp(rtype, "hostkeys-prove-00@openssh.com") == 0) {
		success = server_input_hostkeys_prove(ssh, &resp);
	}
	/* XXX sshpkt_get_end() */
	if (want_reply) {
		if ((r = sshpkt_start(ssh, success ?
		    SSH2_MSG_REQUEST_SUCCESS : SSH2_MSG_REQUEST_FAILURE)) != 0 ||
		    (success && resp != NULL && (r = sshpkt_putb(ssh, resp)) != 0) ||
		    (r = sshpkt_send(ssh)) != 0 ||
		    (r = ssh_packet_write_wait(ssh)) != 0)
			sshpkt_fatal(ssh, r, "%s: send reply", __func__);
	}
	free(fwd.listen_host);
	free(fwd.listen_path);
	free(rtype);
	sshbuf_free(resp);
	return 0;
}

static int
server_input_channel_req(int type, u_int32_t seq, struct ssh *ssh)
{
	Channel *c;
	int r, success = 0;
	char *rtype = NULL;
	u_char want_reply = 0;
	u_int id = 0;

	if ((r = sshpkt_get_u32(ssh, &id)) != 0 ||
	    (r = sshpkt_get_cstring(ssh, &rtype, NULL)) != 0 ||
	    (r = sshpkt_get_u8(ssh, &want_reply)) != 0)
		sshpkt_fatal(ssh, r, "%s: parse packet", __func__);

	debug("server_input_channel_req: channel %u request %s reply %d",
	    id, rtype, want_reply);

	if (id >= INT_MAX || (c = channel_lookup(ssh, (int)id)) == NULL) {
		ssh_packet_disconnect(ssh, "%s: unknown channel %d",
		    __func__, id);
	}
	if (!strcmp(rtype, "eow@openssh.com")) {
		if ((r = sshpkt_get_end(ssh)) != 0)
			sshpkt_fatal(ssh, r, "%s: parse packet", __func__);
		chan_rcvd_eow(ssh, c);
	} else if ((c->type == SSH_CHANNEL_LARVAL ||
	    c->type == SSH_CHANNEL_OPEN) && strcmp(c->ctype, "session") == 0)
		success = session_input_channel_req(ssh, c, rtype);
	if (want_reply && !(c->flags & CHAN_CLOSE_SENT)) {
		if (!c->have_remote_id)
			fatal("%s: channel %d: no remote_id",
			    __func__, c->self);
		if ((r = sshpkt_start(ssh, success ?
		    SSH2_MSG_CHANNEL_SUCCESS : SSH2_MSG_CHANNEL_FAILURE)) != 0 ||
		    (r = sshpkt_put_u32(ssh, c->remote_id)) != 0 ||
		    (r = sshpkt_send(ssh)) != 0)
			sshpkt_fatal(ssh, r, "%s: send reply", __func__);
	}
	free(rtype);
	return 0;
}

static void
server_init_dispatch(struct ssh *ssh)
{
	debug("server_init_dispatch");
	ssh_dispatch_init(ssh, &dispatch_protocol_error);
	ssh_dispatch_set(ssh, SSH2_MSG_CHANNEL_CLOSE, &channel_input_oclose);
	ssh_dispatch_set(ssh, SSH2_MSG_CHANNEL_DATA, &channel_input_data);
	ssh_dispatch_set(ssh, SSH2_MSG_CHANNEL_EOF, &channel_input_ieof);
	ssh_dispatch_set(ssh, SSH2_MSG_CHANNEL_EXTENDED_DATA, &channel_input_extended_data);
	ssh_dispatch_set(ssh, SSH2_MSG_CHANNEL_OPEN, &server_input_channel_open);
	ssh_dispatch_set(ssh, SSH2_MSG_CHANNEL_OPEN_CONFIRMATION, &channel_input_open_confirmation);
	ssh_dispatch_set(ssh, SSH2_MSG_CHANNEL_OPEN_FAILURE, &channel_input_open_failure);
	ssh_dispatch_set(ssh, SSH2_MSG_CHANNEL_REQUEST, &server_input_channel_req);
	ssh_dispatch_set(ssh, SSH2_MSG_CHANNEL_WINDOW_ADJUST, &channel_input_window_adjust);
	ssh_dispatch_set(ssh, SSH2_MSG_GLOBAL_REQUEST, &server_input_global_request);
	/* client_alive */
	ssh_dispatch_set(ssh, SSH2_MSG_CHANNEL_SUCCESS, &server_input_keep_alive);
	ssh_dispatch_set(ssh, SSH2_MSG_CHANNEL_FAILURE, &server_input_keep_alive);
	ssh_dispatch_set(ssh, SSH2_MSG_REQUEST_SUCCESS, &server_input_keep_alive);
	ssh_dispatch_set(ssh, SSH2_MSG_REQUEST_FAILURE, &server_input_keep_alive);
	/* rekeying */
	ssh_dispatch_set(ssh, SSH2_MSG_KEXINIT, &kex_input_kexinit);
}<|MERGE_RESOLUTION|>--- conflicted
+++ resolved
@@ -339,15 +339,11 @@
 			}
 		} else {
 			/* Buffer any received data. */
-<<<<<<< HEAD
 			if ((r = ssh_packet_process_incoming(ssh, buf, len))
 			    != 0)
 				fatal("%s: ssh_packet_process_incoming: %s",
 				    __func__, ssh_err(r));
-=======
-			packet_process_incoming(buf, len);
 			ssh->fdout_bytes += len;
->>>>>>> d7b68415
 		}
 	}
 	return 0;
@@ -357,25 +353,16 @@
  * Sends data from internal buffers to client program stdin.
  */
 static void
-<<<<<<< HEAD
 process_output(struct ssh *ssh, fd_set *writeset, int connection_out)
-=======
-process_output(fd_set *writeset, int connection_out, struct ssh *ssh)
->>>>>>> d7b68415
 {
 	int r;
 
 	/* Send any buffered packet data to the client. */
-<<<<<<< HEAD
 	if (FD_ISSET(connection_out, writeset)) {
 		if ((r = ssh_packet_write_poll(ssh)) != 0)
 			fatal("%s: ssh_packet_write_poll: %s",
 			    __func__, ssh_err(r));
 	}
-=======
-	if (FD_ISSET(connection_out, writeset))
-		ssh->stdin_bytes += packet_write_poll();
->>>>>>> d7b68415
 }
 
 static void
@@ -464,11 +451,7 @@
 			channel_after_select(ssh, readset, writeset);
 		if (process_input(ssh, readset, connection_in) < 0)
 			break;
-<<<<<<< HEAD
 		process_output(ssh, writeset, connection_out);
-=======
-		process_output(writeset, connection_out, ssh);
->>>>>>> d7b68415
 	}
 	collect_children(ssh);
 

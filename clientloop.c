--- conflicted
+++ resolved
@@ -1603,16 +1603,11 @@
 		error("Tunnel device open failed.");
 		return NULL;
 	}
-<<<<<<< HEAD
 	debug("Tunnel forwarding using interface %s", ifname);
 
-	c = channel_new(ssh, "tun", SSH_CHANNEL_OPENING, fd, fd, -1,
-	    CHAN_TCP_WINDOW_DEFAULT, CHAN_TCP_PACKET_DEFAULT, 0, "tun", 1);
-=======
         c = channel_new(ssh, "tun", SSH_CHANNEL_OPENING, fd, fd, -1,
-			options.hpn_disabled ? CHAN_TCP_WINDOW_DEFAULT : options.hpn_buffer_size,
-			CHAN_TCP_PACKET_DEFAULT, 0, "tun", 1);
->>>>>>> d2118c94
+	    options.hpn_disabled ? CHAN_TCP_WINDOW_DEFAULT : options.hpn_buffer_size,
+	    CHAN_TCP_PACKET_DEFAULT, 0, "tun", 1);
 	c->datagram = 1;
 
 

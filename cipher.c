/* $OpenBSD: cipher.c,v 1.114 2020/01/23 10:24:29 dtucker Exp $ */
/*
 * Author: Tatu Ylonen <ylo@cs.hut.fi>
 * Copyright (c) 1995 Tatu Ylonen <ylo@cs.hut.fi>, Espoo, Finland
 *                    All rights reserved
 *
 * As far as I am concerned, the code I have written for this software
 * can be used freely for any purpose.  Any derived versions of this
 * software must be clearly marked as such, and if the derived work is
 * incompatible with the protocol description in the RFC file, it must be
 * called by a name other than "ssh" or "Secure Shell".
 *
 *
 * Copyright (c) 1999 Niels Provos.  All rights reserved.
 * Copyright (c) 1999, 2000 Markus Friedl.  All rights reserved.
 *
 * Redistribution and use in source and binary forms, with or without
 * modification, are permitted provided that the following conditions
 * are met:
 * 1. Redistributions of source code must retain the above copyright
 *    notice, this list of conditions and the following disclaimer.
 * 2. Redistributions in binary form must reproduce the above copyright
 *    notice, this list of conditions and the following disclaimer in the
 *    documentation and/or other materials provided with the distribution.
 *
 * THIS SOFTWARE IS PROVIDED BY THE AUTHOR ``AS IS'' AND ANY EXPRESS OR
 * IMPLIED WARRANTIES, INCLUDING, BUT NOT LIMITED TO, THE IMPLIED WARRANTIES
 * OF MERCHANTABILITY AND FITNESS FOR A PARTICULAR PURPOSE ARE DISCLAIMED.
 * IN NO EVENT SHALL THE AUTHOR BE LIABLE FOR ANY DIRECT, INDIRECT,
 * INCIDENTAL, SPECIAL, EXEMPLARY, OR CONSEQUENTIAL DAMAGES (INCLUDING, BUT
 * NOT LIMITED TO, PROCUREMENT OF SUBSTITUTE GOODS OR SERVICES; LOSS OF USE,
 * DATA, OR PROFITS; OR BUSINESS INTERRUPTION) HOWEVER CAUSED AND ON ANY
 * THEORY OF LIABILITY, WHETHER IN CONTRACT, STRICT LIABILITY, OR TORT
 * (INCLUDING NEGLIGENCE OR OTHERWISE) ARISING IN ANY WAY OUT OF THE USE OF
 * THIS SOFTWARE, EVEN IF ADVISED OF THE POSSIBILITY OF SUCH DAMAGE.
 */

#include "includes.h"

#include <sys/types.h>

#include <string.h>
#include <stdarg.h>
#include <stdio.h>

#include "cipher.h"
#include "misc.h"
#include "sshbuf.h"
#include "ssherr.h"
#include "digest.h"

#include "openbsd-compat/openssl-compat.h"

#ifndef WITH_OPENSSL
#define EVP_CIPHER_CTX void
#endif

/* for multi-threaded aes-ctr cipher */
extern const EVP_CIPHER *evp_aes_ctr_mt(void);

struct sshcipher_ctx {
	int	plaintext;
	int	encrypt;
	EVP_CIPHER_CTX *evp;
	struct chachapoly_ctx cp_ctx; /* XXX union with evp? */
	struct aesctr_ctx ac_ctx; /* XXX union with evp? */
	const struct sshcipher *cipher;
};

struct sshcipher {
	char	*name;
	u_int	block_size;
	u_int	key_len;
	u_int	iv_len;		/* defaults to block_size */
	u_int	auth_len;
	u_int	flags;
#define CFLAG_CBC		(1<<0)
#define CFLAG_CHACHAPOLY	(1<<1)
#define CFLAG_AESCTR		(1<<2)
#define CFLAG_NONE		(1<<3)
#define CFLAG_INTERNAL		CFLAG_NONE /* Don't use "none" for packets */
#ifdef WITH_OPENSSL
	const EVP_CIPHER	*(*evptype)(void);
#else
	void	*ignored;
#endif
};

static struct sshcipher ciphers[] = {
#ifdef WITH_OPENSSL
#ifndef OPENSSL_NO_DES
	{ "3des-cbc",		8, 24, 0, 0, CFLAG_CBC, EVP_des_ede3_cbc },
#endif
	{ "aes128-cbc",		16, 16, 0, 0, CFLAG_CBC, EVP_aes_128_cbc },
	{ "aes192-cbc",		16, 24, 0, 0, CFLAG_CBC, EVP_aes_192_cbc },
	{ "aes256-cbc",		16, 32, 0, 0, CFLAG_CBC, EVP_aes_256_cbc },
	{ "rijndael-cbc@lysator.liu.se",
				16, 32, 0, 0, CFLAG_CBC, EVP_aes_256_cbc },
	{ "aes128-ctr",		16, 16, 0, 0, 0, EVP_aes_128_ctr },
	{ "aes192-ctr",		16, 24, 0, 0, 0, EVP_aes_192_ctr },
	{ "aes256-ctr",		16, 32, 0, 0, 0, EVP_aes_256_ctr },
# ifdef OPENSSL_HAVE_EVPGCM
	{ "aes128-gcm@openssh.com",
				16, 16, 12, 16, 0, EVP_aes_128_gcm },
	{ "aes256-gcm@openssh.com",
				16, 32, 12, 16, 0, EVP_aes_256_gcm },
# endif /* OPENSSL_HAVE_EVPGCM */
#else
	{ "aes128-ctr",		16, 16, 0, 0, CFLAG_AESCTR, NULL },
	{ "aes192-ctr",		16, 24, 0, 0, CFLAG_AESCTR, NULL },
	{ "aes256-ctr",		16, 32, 0, 0, CFLAG_AESCTR, NULL },
#endif
	{ "chacha20-poly1305@openssh.com",
				8, 64, 0, 16, CFLAG_CHACHAPOLY, NULL },
	{ "none",		8, 0, 0, 0, CFLAG_NONE, NULL },

	{ NULL,			0, 0, 0, 0, 0, NULL }
};

/*--*/

/* Returns a comma-separated list of supported ciphers. */
char *
cipher_alg_list(char sep, int auth_only)
{
	char *tmp, *ret = NULL;
	size_t nlen, rlen = 0;
	const struct sshcipher *c;

	for (c = ciphers; c->name != NULL; c++) {
		if ((c->flags & CFLAG_INTERNAL) != 0)
			continue;
		if (auth_only && c->auth_len == 0)
			continue;
		if (ret != NULL)
			ret[rlen++] = sep;
		nlen = strlen(c->name);
		if ((tmp = realloc(ret, rlen + nlen + 2)) == NULL) {
			free(ret);
			return NULL;
		}
		ret = tmp;
		memcpy(ret + rlen, c->name, nlen + 1);
		rlen += nlen;
	}
	return ret;
}

<<<<<<< HEAD
const char *
compression_alg_list(int compression)
{
#ifdef WITH_ZLIB
	return compression ? "zlib@openssh.com,zlib,none" :
	    "none,zlib@openssh.com,zlib";
#else
	return "none";
#endif
}

=======
/* used to get the cipher name so when force rekeying to handle the
 * single to multithreaded ctr cipher swap we only rekey when appropriate
 */
const char *
cipher_ctx_name(const struct sshcipher_ctx *cc)
{
	return cc->cipher->name;
}

/* in order to get around sandbox and forking issues with a threaded cipher
 * we set the initial pre-auth aes-ctr cipher to the default OpenSSH cipher
 * post auth we set them to the new evp as defined by cipher-ctr-mt
 */
#ifdef WITH_OPENSSL
void
cipher_reset_multithreaded(void)
{
	cipher_by_name("aes128-ctr")->evptype = evp_aes_ctr_mt;
	cipher_by_name("aes192-ctr")->evptype = evp_aes_ctr_mt;
	cipher_by_name("aes256-ctr")->evptype = evp_aes_ctr_mt;
}
#endif

>>>>>>> 9ddd245c
u_int
cipher_blocksize(const struct sshcipher *c)
{
	return (c->block_size);
}

u_int
cipher_keylen(const struct sshcipher *c)
{
	return (c->key_len);
}

u_int
cipher_seclen(const struct sshcipher *c)
{
	if (strcmp("3des-cbc", c->name) == 0)
		return 14;
	return cipher_keylen(c);
}

u_int
cipher_authlen(const struct sshcipher *c)
{
	return (c->auth_len);
}

u_int
cipher_ivlen(const struct sshcipher *c)
{
	/*
	 * Default is cipher block size, except for chacha20+poly1305 that
	 * needs no IV. XXX make iv_len == -1 default?
	 */
	return (c->iv_len != 0 || (c->flags & CFLAG_CHACHAPOLY) != 0) ?
	    c->iv_len : c->block_size;
}

u_int
cipher_is_cbc(const struct sshcipher *c)
{
	return (c->flags & CFLAG_CBC) != 0;
}

u_int
cipher_ctx_is_plaintext(struct sshcipher_ctx *cc)
{
	return cc->plaintext;
}

struct sshcipher *
cipher_by_name(const char *name)
{
	struct sshcipher *c;
	for (c = ciphers; c->name != NULL; c++)
		if (strcmp(c->name, name) == 0)
			return c;
	return NULL;
}

#define	CIPHER_SEP	","
int
ciphers_valid(const char *names)
{
	const struct sshcipher *c;
	char *cipher_list, *cp;
	char *p;

	if (names == NULL || strcmp(names, "") == 0)
		return 0;
	if ((cipher_list = cp = strdup(names)) == NULL)
		return 0;
	for ((p = strsep(&cp, CIPHER_SEP)); p && *p != '\0';
	    (p = strsep(&cp, CIPHER_SEP))) {
		c = cipher_by_name(p);
		if (c == NULL || (c->flags & CFLAG_INTERNAL) != 0) {
			free(cipher_list);
			return 0;
		}
	}
	free(cipher_list);
	return 1;
}

const char *
cipher_warning_message(const struct sshcipher_ctx *cc)
{
	if (cc == NULL || cc->cipher == NULL)
		return NULL;
	/* XXX repurpose for CBC warning */
	return NULL;
}

int
cipher_init(struct sshcipher_ctx **ccp, const struct sshcipher *cipher,
    const u_char *key, u_int keylen, const u_char *iv, u_int ivlen,
    int do_encrypt)
{
	struct sshcipher_ctx *cc = NULL;
	int ret = SSH_ERR_INTERNAL_ERROR;
#ifdef WITH_OPENSSL
	const EVP_CIPHER *type;
	int klen;
#endif

	*ccp = NULL;
	if ((cc = calloc(sizeof(*cc), 1)) == NULL)
		return SSH_ERR_ALLOC_FAIL;

	cc->plaintext = (cipher->flags & CFLAG_NONE) != 0;
	cc->encrypt = do_encrypt;

	if (keylen < cipher->key_len ||
	    (iv != NULL && ivlen < cipher_ivlen(cipher))) {
		ret = SSH_ERR_INVALID_ARGUMENT;
		goto out;
	}

	cc->cipher = cipher;
	if ((cc->cipher->flags & CFLAG_CHACHAPOLY) != 0) {
		ret = chachapoly_init(&cc->cp_ctx, key, keylen);
		goto out;
	}
	if ((cc->cipher->flags & CFLAG_NONE) != 0) {
		ret = 0;
		goto out;
	}
#ifndef WITH_OPENSSL
	if ((cc->cipher->flags & CFLAG_AESCTR) != 0) {
		aesctr_keysetup(&cc->ac_ctx, key, 8 * keylen, 8 * ivlen);
		aesctr_ivsetup(&cc->ac_ctx, iv);
		ret = 0;
		goto out;
	}
	ret = SSH_ERR_INVALID_ARGUMENT;
	goto out;
#else /* WITH_OPENSSL */
	type = (*cipher->evptype)();
	if ((cc->evp = EVP_CIPHER_CTX_new()) == NULL) {
		ret = SSH_ERR_ALLOC_FAIL;
		goto out;
	}
	if (EVP_CipherInit(cc->evp, type, NULL, (u_char *)iv,
	    (do_encrypt == CIPHER_ENCRYPT)) == 0) {
		ret = SSH_ERR_LIBCRYPTO_ERROR;
		goto out;
	}
	if (cipher_authlen(cipher) &&
	    !EVP_CIPHER_CTX_ctrl(cc->evp, EVP_CTRL_GCM_SET_IV_FIXED,
	    -1, (u_char *)iv)) {
		ret = SSH_ERR_LIBCRYPTO_ERROR;
		goto out;
	}
	klen = EVP_CIPHER_CTX_key_length(cc->evp);
	if (klen > 0 && keylen != (u_int)klen) {
		if (EVP_CIPHER_CTX_set_key_length(cc->evp, keylen) == 0) {
			ret = SSH_ERR_LIBCRYPTO_ERROR;
			goto out;
		}
	}
	if (EVP_CipherInit(cc->evp, NULL, (u_char *)key, NULL, -1) == 0) {
		ret = SSH_ERR_LIBCRYPTO_ERROR;
		goto out;
	}
	ret = 0;
#endif /* WITH_OPENSSL */
 out:
	if (ret == 0) {
		/* success */
		*ccp = cc;
	} else {
		if (cc != NULL) {
#ifdef WITH_OPENSSL
			EVP_CIPHER_CTX_free(cc->evp);
#endif /* WITH_OPENSSL */
			explicit_bzero(cc, sizeof(*cc));
			free(cc);
		}
	}
	return ret;
}

/*
 * cipher_crypt() operates as following:
 * Copy 'aadlen' bytes (without en/decryption) from 'src' to 'dest'.
 * Theses bytes are treated as additional authenticated data for
 * authenticated encryption modes.
 * En/Decrypt 'len' bytes at offset 'aadlen' from 'src' to 'dest'.
 * Use 'authlen' bytes at offset 'len'+'aadlen' as the authentication tag.
 * This tag is written on encryption and verified on decryption.
 * Both 'aadlen' and 'authlen' can be set to 0.
 */
int
cipher_crypt(struct sshcipher_ctx *cc, u_int seqnr, u_char *dest,
   const u_char *src, u_int len, u_int aadlen, u_int authlen)
{
	if ((cc->cipher->flags & CFLAG_CHACHAPOLY) != 0) {
		return chachapoly_crypt(&cc->cp_ctx, seqnr, dest, src,
		    len, aadlen, authlen, cc->encrypt);
	}
	if ((cc->cipher->flags & CFLAG_NONE) != 0) {
		memcpy(dest, src, aadlen + len);
		return 0;
	}
#ifndef WITH_OPENSSL
	if ((cc->cipher->flags & CFLAG_AESCTR) != 0) {
		if (aadlen)
			memcpy(dest, src, aadlen);
		aesctr_encrypt_bytes(&cc->ac_ctx, src + aadlen,
		    dest + aadlen, len);
		return 0;
	}
	return SSH_ERR_INVALID_ARGUMENT;
#else
	if (authlen) {
		u_char lastiv[1];

		if (authlen != cipher_authlen(cc->cipher))
			return SSH_ERR_INVALID_ARGUMENT;
		/* increment IV */
		if (!EVP_CIPHER_CTX_ctrl(cc->evp, EVP_CTRL_GCM_IV_GEN,
		    1, lastiv))
			return SSH_ERR_LIBCRYPTO_ERROR;
		/* set tag on decyption */
		if (!cc->encrypt &&
		    !EVP_CIPHER_CTX_ctrl(cc->evp, EVP_CTRL_GCM_SET_TAG,
		    authlen, (u_char *)src + aadlen + len))
			return SSH_ERR_LIBCRYPTO_ERROR;
	}
	if (aadlen) {
		if (authlen &&
		    EVP_Cipher(cc->evp, NULL, (u_char *)src, aadlen) < 0)
			return SSH_ERR_LIBCRYPTO_ERROR;
		memcpy(dest, src, aadlen);
	}
	if (len % cc->cipher->block_size)
		return SSH_ERR_INVALID_ARGUMENT;
	if (EVP_Cipher(cc->evp, dest + aadlen, (u_char *)src + aadlen,
	    len) < 0)
		return SSH_ERR_LIBCRYPTO_ERROR;
	if (authlen) {
		/* compute tag (on encrypt) or verify tag (on decrypt) */
		if (EVP_Cipher(cc->evp, NULL, NULL, 0) < 0)
			return cc->encrypt ?
			    SSH_ERR_LIBCRYPTO_ERROR : SSH_ERR_MAC_INVALID;
		if (cc->encrypt &&
		    !EVP_CIPHER_CTX_ctrl(cc->evp, EVP_CTRL_GCM_GET_TAG,
		    authlen, dest + aadlen + len))
			return SSH_ERR_LIBCRYPTO_ERROR;
	}
	return 0;
#endif
}

/* Extract the packet length, including any decryption necessary beforehand */
int
cipher_get_length(struct sshcipher_ctx *cc, u_int *plenp, u_int seqnr,
    const u_char *cp, u_int len)
{
	if ((cc->cipher->flags & CFLAG_CHACHAPOLY) != 0)
		return chachapoly_get_length(&cc->cp_ctx, plenp, seqnr,
		    cp, len);
	if (len < 4)
		return SSH_ERR_MESSAGE_INCOMPLETE;
	*plenp = PEEK_U32(cp);
	return 0;
}

void
cipher_free(struct sshcipher_ctx *cc)
{
	if (cc == NULL)
		return;
	if ((cc->cipher->flags & CFLAG_CHACHAPOLY) != 0)
		explicit_bzero(&cc->cp_ctx, sizeof(cc->cp_ctx));
	else if ((cc->cipher->flags & CFLAG_AESCTR) != 0)
		explicit_bzero(&cc->ac_ctx, sizeof(cc->ac_ctx));
#ifdef WITH_OPENSSL
	EVP_CIPHER_CTX_free(cc->evp);
	cc->evp = NULL;
#endif
	explicit_bzero(cc, sizeof(*cc));
	free(cc);
}

/*
 * Exports an IV from the sshcipher_ctx required to export the key
 * state back from the unprivileged child to the privileged parent
 * process.
 */
int
cipher_get_keyiv_len(const struct sshcipher_ctx *cc)
{
	const struct sshcipher *c = cc->cipher;

	if ((c->flags & CFLAG_CHACHAPOLY) != 0)
		return 0;
	else if ((c->flags & CFLAG_AESCTR) != 0)
		return sizeof(cc->ac_ctx.ctr);
#ifdef WITH_OPENSSL
	return EVP_CIPHER_CTX_iv_length(cc->evp);
#else
	return 0;
#endif
}

int
cipher_get_keyiv(struct sshcipher_ctx *cc, u_char *iv, size_t len)
{
#ifdef WITH_OPENSSL
	const struct sshcipher *c = cc->cipher;
	int evplen;
#endif

	if ((cc->cipher->flags & CFLAG_CHACHAPOLY) != 0) {
		if (len != 0)
			return SSH_ERR_INVALID_ARGUMENT;
		return 0;
	}
	if ((cc->cipher->flags & CFLAG_AESCTR) != 0) {
		if (len != sizeof(cc->ac_ctx.ctr))
			return SSH_ERR_INVALID_ARGUMENT;
		memcpy(iv, cc->ac_ctx.ctr, len);
		return 0;
	}
	if ((cc->cipher->flags & CFLAG_NONE) != 0)
		return 0;

#ifdef WITH_OPENSSL
	evplen = EVP_CIPHER_CTX_iv_length(cc->evp);
	if (evplen == 0)
		return 0;
	else if (evplen < 0)
		return SSH_ERR_LIBCRYPTO_ERROR;
	if ((size_t)evplen != len)
		return SSH_ERR_INVALID_ARGUMENT;
#ifndef OPENSSL_HAVE_EVPCTR
	if (c->evptype == evp_aes_128_ctr)
		ssh_aes_ctr_iv(cc->evp, 0, iv, len);
	else
#endif
	if (cipher_authlen(c)) {
		if (!EVP_CIPHER_CTX_ctrl(cc->evp, EVP_CTRL_GCM_IV_GEN,
		   len, iv))
		       return SSH_ERR_LIBCRYPTO_ERROR;
	} else if (!EVP_CIPHER_CTX_get_iv(cc->evp, iv, len))
	       return SSH_ERR_LIBCRYPTO_ERROR;
#endif
	return 0;
}

int
cipher_set_keyiv(struct sshcipher_ctx *cc, const u_char *iv, size_t len)
{
#ifdef WITH_OPENSSL
	const struct sshcipher *c = cc->cipher;
	int evplen = 0;
#endif

	if ((cc->cipher->flags & CFLAG_CHACHAPOLY) != 0)
		return 0;
	if ((cc->cipher->flags & CFLAG_NONE) != 0)
		return 0;

#ifdef WITH_OPENSSL
	evplen = EVP_CIPHER_CTX_iv_length(cc->evp);
	if (evplen <= 0)
		return SSH_ERR_LIBCRYPTO_ERROR;
	if ((size_t)evplen != len)
		return SSH_ERR_INVALID_ARGUMENT;
#ifndef OPENSSL_HAVE_EVPCTR
	/* XXX iv arg is const, but ssh_aes_ctr_iv isn't */
	if (c->evptype == evp_aes_128_ctr)
		ssh_aes_ctr_iv(cc->evp, 1, (u_char *)iv, evplen);
	else
#endif
	if (cipher_authlen(c)) {
		/* XXX iv arg is const, but EVP_CIPHER_CTX_ctrl isn't */
		if (!EVP_CIPHER_CTX_ctrl(cc->evp,
		    EVP_CTRL_GCM_SET_IV_FIXED, -1, (void *)iv))
			return SSH_ERR_LIBCRYPTO_ERROR;
	} else if (!EVP_CIPHER_CTX_set_iv(cc->evp, iv, evplen))
		return SSH_ERR_LIBCRYPTO_ERROR;
#endif
	return 0;
}<|MERGE_RESOLUTION|>--- conflicted
+++ resolved
@@ -146,7 +146,6 @@
 	return ret;
 }
 
-<<<<<<< HEAD
 const char *
 compression_alg_list(int compression)
 {
@@ -158,7 +157,6 @@
 #endif
 }
 
-=======
 /* used to get the cipher name so when force rekeying to handle the
  * single to multithreaded ctr cipher swap we only rekey when appropriate
  */
@@ -182,7 +180,6 @@
 }
 #endif
 
->>>>>>> 9ddd245c
 u_int
 cipher_blocksize(const struct sshcipher *c)
 {
